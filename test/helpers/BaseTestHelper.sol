// SPDX-License-Identifier: MIT
pragma solidity ^0.8.20;

import {Test} from "forge-std/Test.sol";

contract BaseTestHelper is Test {
    uint256 internal ownerSk = 1;
    uint256 internal user1Sk = 2;
    uint256 internal user2Sk = 3;
    uint256 internal operatorSk = 4;
    uint256 internal operator2Sk = 5;
<<<<<<< HEAD
    uint256 internal validatorSk = 6;
=======
    uint256 internal arbiterSk = 6;
    uint256 internal serviceFeeRecipientSk = 7;
>>>>>>> 2bf59cf8

    address public immutable OWNER = vm.addr(ownerSk);
    address public immutable USER1 = vm.addr(user1Sk);
    address public immutable USER2 = vm.addr(user2Sk);
    address public immutable OPERATOR = vm.addr(operatorSk);
    address public immutable OPERATOR2 = vm.addr(operator2Sk);
<<<<<<< HEAD
    address public immutable VALIDATOR = vm.addr(validatorSk);
=======
    address public immutable ARBITER = vm.addr(arbiterSk);
    address public immutable SERVICE_FEE_RECIPIENT = vm.addr(serviceFeeRecipientSk);
>>>>>>> 2bf59cf8
}<|MERGE_RESOLUTION|>--- conflicted
+++ resolved
@@ -9,22 +9,14 @@
     uint256 internal user2Sk = 3;
     uint256 internal operatorSk = 4;
     uint256 internal operator2Sk = 5;
-<<<<<<< HEAD
     uint256 internal validatorSk = 6;
-=======
-    uint256 internal arbiterSk = 6;
     uint256 internal serviceFeeRecipientSk = 7;
->>>>>>> 2bf59cf8
 
     address public immutable OWNER = vm.addr(ownerSk);
     address public immutable USER1 = vm.addr(user1Sk);
     address public immutable USER2 = vm.addr(user2Sk);
     address public immutable OPERATOR = vm.addr(operatorSk);
     address public immutable OPERATOR2 = vm.addr(operator2Sk);
-<<<<<<< HEAD
     address public immutable VALIDATOR = vm.addr(validatorSk);
-=======
-    address public immutable ARBITER = vm.addr(arbiterSk);
     address public immutable SERVICE_FEE_RECIPIENT = vm.addr(serviceFeeRecipientSk);
->>>>>>> 2bf59cf8
 }