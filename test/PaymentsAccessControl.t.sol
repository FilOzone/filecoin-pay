// SPDX-License-Identifier: MIT
pragma solidity ^0.8.20;

import {Test} from "forge-std/Test.sol";
import {Payments} from "../src/Payments.sol";
import {ERC1967Proxy} from "../src/ERC1967Proxy.sol";
import {MockERC20} from "./mocks/MockERC20.sol";
import {PaymentsTestHelpers} from "./helpers/PaymentsTestHelpers.sol";

contract AccessControlTest is Test {
    Payments payments;
    MockERC20 token;
    PaymentsTestHelpers helper;

    address owner = address(0x1);
    address client = address(0x2);
    address recipient = address(0x3);
    address operator = address(0x4);
    address arbiter = address(0x5);
    address unauthorized = address(0x6);

    uint256 constant INITIAL_BALANCE = 1000 ether;
    uint256 constant DEPOSIT_AMOUNT = 100 ether;
    uint256 railId;

    function setUp() public {
        helper = new PaymentsTestHelpers();
        payments = helper.deployPaymentsSystem(owner);

        // Set up users for the token
        address[] memory users = new address[](3);
        users[0] = client;
        users[1] = recipient;
        users[2] = operator;

        // Deploy test token with initial balances and approvals
        token = helper.setupTestToken(
            "Test Token",
            "TEST",
            users,
            INITIAL_BALANCE,
            address(payments)
        );

        // Setup operator approval
        helper.setupOperatorApproval(
            payments,
            address(token),
            client,
            operator,
            10 ether, // rateAllowance
            100 ether // lockupAllowance
        );

        // Deposit funds for client
        helper.makeDeposit(
            payments,
            address(token),
            client,
            client,
            DEPOSIT_AMOUNT
        );

        // Create a rail for testing
        railId = helper.createRail(
            payments,
            address(token),
            client,
            recipient,
            operator,
            arbiter
        );

        // Set up rail parameters
        vm.startPrank(operator);
        payments.modifyRailPayment(railId, 1 ether, 0); // 1 ether per block
        payments.modifyRailLockup(railId, 10, 10 ether); // 10 block lockup period, 10 ether fixed
        vm.stopPrank();
    }

    function testTerminateRail_SucceedsWhenCalledByClient() public {
        vm.startPrank(client);
        payments.terminateRail(railId);
        vm.stopPrank();
    }

    function testTerminateRail_SucceedsWhenCalledByOperator() public {
        vm.startPrank(operator);
        payments.terminateRail(railId);
        vm.stopPrank();
    }

<<<<<<< HEAD
    function testTerminateRail_FailsWhenCalledByRecipient() public {
        vm.startPrank(recipient);
        vm.expectRevert();
=======
    function testTerminateRail_RevertsWhenCalledByRecipient() public {
        vm.startPrank(recipient);
        vm.expectRevert(
            "caller is not authorized: must be operator or client with settled lockup"
        );
>>>>>>> 55f22b57
        payments.terminateRail(railId);
        vm.stopPrank();
    }

    function testTerminateRail_RevertsWhenCalledByUnauthorized() public {
        vm.startPrank(unauthorized);
        vm.expectRevert(
            "caller is not authorized: must be operator or client with settled lockup"
        );
        payments.terminateRail(railId);
        vm.stopPrank();
    }

    function testModifyRailLockup_SucceedsWhenCalledByOperator() public {
        vm.startPrank(operator);
        payments.modifyRailLockup(railId, 20, 20 ether);
        vm.stopPrank();
    }

    function testModifyRailLockup_RevertsWhenCalledByClient() public {
        vm.startPrank(client);
        vm.expectRevert("only the rail operator can perform this action");
        payments.modifyRailLockup(railId, 20, 20 ether);
        vm.stopPrank();
    }

    function testModifyRailLockup_RevertsWhenCalledByRecipient() public {
        vm.startPrank(recipient);
        vm.expectRevert("only the rail operator can perform this action");
        payments.modifyRailLockup(railId, 20, 20 ether);
        vm.stopPrank();
    }

    function testModifyRailLockup_RevertsWhenCalledByUnauthorized() public {
        vm.startPrank(unauthorized);
        vm.expectRevert("only the rail operator can perform this action");
        payments.modifyRailLockup(railId, 20, 20 ether);
        vm.stopPrank();
    }

    function testModifyRailPayment_SucceedsWhenCalledByOperator() public {
        vm.startPrank(operator);
        payments.modifyRailPayment(railId, 2 ether, 0);
        vm.stopPrank();
    }

    function testModifyRailPayment_RevertsWhenCalledByClient() public {
        vm.startPrank(client);
        vm.expectRevert("only the rail operator can perform this action");
        payments.modifyRailPayment(railId, 2 ether, 0);
        vm.stopPrank();
    }

    function testModifyRailPayment_RevertsWhenCalledByRecipient() public {
        vm.startPrank(recipient);
        vm.expectRevert("only the rail operator can perform this action");
        payments.modifyRailPayment(railId, 2 ether, 0);
        vm.stopPrank();
    }

    function testModifyRailPayment_RevertsWhenCalledByUnauthorized() public {
        vm.startPrank(unauthorized);
        vm.expectRevert("only the rail operator can perform this action");
        payments.modifyRailPayment(railId, 2 ether, 0);
        vm.stopPrank();
    }

    function testSettleTerminatedRailWithoutArbitration_RevertsWhenCalledByOperator()
        public
    {
        // 2. Add more funds
        helper.makeDeposit(
            payments,
            address(token),
            client,
            client,
            100 ether // Plenty of funds
        );

        // Terminate the rail
        vm.startPrank(client);
        payments.terminateRail(railId);
        vm.stopPrank();

        // Attempt to settle from operator account
        vm.startPrank(operator);
        vm.expectRevert("only the rail client can perform this action");
        payments.settleTerminatedRailWithoutArbitration(railId);
        vm.stopPrank();
    }

    function testTerminateRail_OnlyOperatorCanTerminateWhenLockupNotFullySettled()
        public
    {
        // Advance blocks to create an unsettled state
        helper.advanceBlocks(500);

        // Client should not be able to terminate because lockup is not fully settled
        vm.startPrank(client);
        vm.expectRevert(
            "caller is not authorized: must be operator or client with settled lockup"
        );
        payments.terminateRail(railId);
        vm.stopPrank();

        // Operator should be able to terminate even when lockup is not fully settled
        vm.startPrank(operator);
        payments.terminateRail(railId);
        vm.stopPrank();

        // Verify the rail was terminated by checking its end epoch is set
        Payments.RailView memory railView = payments.getRail(railId);
        assertTrue(railView.endEpoch > 0, "Rail was not terminated properly");
    }
}<|MERGE_RESOLUTION|>--- conflicted
+++ resolved
@@ -90,17 +90,11 @@
         vm.stopPrank();
     }
 
-<<<<<<< HEAD
-    function testTerminateRail_FailsWhenCalledByRecipient() public {
-        vm.startPrank(recipient);
-        vm.expectRevert();
-=======
     function testTerminateRail_RevertsWhenCalledByRecipient() public {
         vm.startPrank(recipient);
         vm.expectRevert(
             "caller is not authorized: must be operator or client with settled lockup"
         );
->>>>>>> 55f22b57
         payments.terminateRail(railId);
         vm.stopPrank();
     }
