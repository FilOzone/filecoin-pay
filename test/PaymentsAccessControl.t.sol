--- conflicted
+++ resolved
@@ -123,13 +123,9 @@
         vm.stopPrank();
     }
 
-<<<<<<< HEAD
-    function testSettleTerminatedRailWithoutArbitration_RevertsWhenCalledByOperator() public {
-=======
     function testSettleTerminatedRailWithoutValidation_RevertsWhenCalledByOperator()
         public
     {
->>>>>>> 0d937f74
         // 2. Add more funds
         helper.makeDeposit(
             USER1,
