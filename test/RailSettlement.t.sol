// SPDX-License-Identifier: MIT

pragma solidity ^0.8.20;

import {Test} from "forge-std/Test.sol";
import {Payments, IArbiter} from "../src/Payments.sol";
import {MockERC20} from "./mocks/MockERC20.sol";
import {MockArbiter} from "./mocks/MockArbiter.sol";
import {PaymentsTestHelpers} from "./helpers/PaymentsTestHelpers.sol";
import {RailSettlementHelpers} from "./helpers/RailSettlementHelpers.sol";
import {console} from "forge-std/console.sol";
import {BaseTestHelper} from "./helpers/BaseTestHelper.sol";

contract RailSettlementTest is Test, BaseTestHelper {
    PaymentsTestHelpers helper;
    RailSettlementHelpers settlementHelper;
    Payments payments;
    MockERC20 token;

    uint256 constant INITIAL_BALANCE = 5000 ether;
    uint256 constant DEPOSIT_AMOUNT = 200 ether;

    function setUp() public {
        helper = new PaymentsTestHelpers();
        helper.setupStandardTestEnvironment();
        payments = helper.payments();
        token = MockERC20(address(helper.testToken()));
        
        // Create settlement helper with the helper that has the initialized payment contract
        settlementHelper = new RailSettlementHelpers();
        // Initialize the settlement helper with our Payments instance
        settlementHelper.initialize(payments, helper);
        
        // Make deposits to test accounts for testing
        helper.makeDeposit(USER1, USER1, DEPOSIT_AMOUNT);
    }

    //--------------------------------
    // 1. Basic Settlement Flow Tests
    //--------------------------------

    function testBasicSettlement() public {
        // Create a rail with a simple rate
        uint256 rate = 5 ether;
        uint256 railId = helper.setupRailWithParameters(
            USER1,
            USER2,
            OPERATOR,
            rate,
            10, // lockupPeriod
            0, // No fixed lockup
            address(0) // No arbiter
        );

        // Advance a few blocks
        helper.advanceBlocks(5);

        // Settle for the elapsed blocks
        uint256 expectedAmount = rate * 5; // 5 blocks * 5 ether
        console.log("block.number", block.number);

        settlementHelper.settleRailAndVerify(railId, block.number, expectedAmount, block.number);
    }

    function testSettleRailInDebt() public {
        uint256 rate = 50 ether;
        uint256 railId = helper.setupRailWithParameters(
            USER1,
            USER2,
            OPERATOR,
            rate,
            3, // lockupPeriod - total locked: 150 ether (3 * 50)
            0, // No fixed lockup
            address(0)
        );

        // Advance 7 blocks
        helper.advanceBlocks(7);
        
        // With 200 ether deposit and 150 ether locked, we can only pay for 1 epoch (50 ether)
        uint256 expectedAmount = 50 ether;
        uint256 expectedEpoch = 2; // Initial epoch (1) + 1 epoch
        
        // First settlement
        settlementHelper.settleRailAndVerify(railId, block.number, expectedAmount, expectedEpoch);
        
        // Settle again - should be a no-op since we're already settled to the expected epoch
        settlementHelper.settleRailAndVerify(railId, block.number, 0, expectedEpoch);
        
        // Add more funds and settle again
        uint256 additionalDeposit = 300 ether;
        helper.makeDeposit(USER1, USER1, additionalDeposit);
        
        // Should be able to settle the remaining 6 epochs
        uint256 expectedAmount2 = rate * 6; // 6 more epochs * 50 ether
        
        // Third settlement
        settlementHelper.settleRailAndVerify(railId, block.number, expectedAmount2, block.number);
    }

    //--------------------------------
    // 2. Arbitration Scenarios
    //--------------------------------

    function testArbitrationWithStandardApproval() public {
        // Deploy a standard arbiter that approves everything
        MockArbiter arbiter = new MockArbiter(MockArbiter.ArbiterMode.STANDARD);

        // Create a rail with the arbiter
        uint256 rate = 5 ether;
        uint256 railId = helper.setupRailWithParameters(
            USER1,
            USER2,
            OPERATOR,
            rate,
            10, // lockupPeriod
            0, // No fixed lockup
            address(arbiter) // Standard arbiter
        );

        // Advance several blocks
        helper.advanceBlocks(5);

        // Verify standard arbiter approves full amount
        uint256 expectedAmount = rate * 5; // 5 blocks * 5 ether

        // Settle with arbitration
        RailSettlementHelpers.SettlementResult memory result = 
            settlementHelper.settleRailAndVerify(railId, block.number, expectedAmount, block.number);
        
        // Verify arbiter note
        assertEq(result.note, "Standard approved payment", "Arbiter note should match");
    }

    function testArbitrationWithReducedAmount() public {
        // Deploy an arbiter that reduces payment amounts
        MockArbiter arbiter = new MockArbiter(MockArbiter.ArbiterMode.REDUCE_AMOUNT);
        arbiter.configure(80); // 80% of the original amount

        // Create a rail with the arbiter
        uint256 rate = 10 ether;
        uint256 railId = helper.setupRailWithParameters(
            USER1,
            USER2,
            OPERATOR,
            rate,
            10, // lockupPeriod
            0, // No fixed lockup
            address(arbiter) // Reduced amount arbiter
        );

        // Advance several blocks
        helper.advanceBlocks(5);

        // Verify reduced amount (80% of original)
        uint256 expectedAmount = (rate * 5 * 80) / 100; // 5 blocks * 10 ether * 80%

        // Calculate expected contract fee (1% of the arbitrated amount)
<<<<<<< HEAD
        uint256 paymentFee = (expectedAmount * payments.PAYMENT_COMISSION_BPS()) / payments.COMMISSION_MAX_BPS();
=======
        uint256 paymentFee = (expectedAmount * payments.PAYMENT_FEE_BPS()) / payments.COMMISSION_MAX_BPS();
>>>>>>> a1c908e9
        uint256 netPayeeAmount = expectedAmount - paymentFee;

        // Capture fee balance before settlement
        uint256 feesBefore = payments.accumulatedFees(address(token));

        // Settle with arbitration - verify against NET payee amount
        RailSettlementHelpers.SettlementResult memory result = 
            settlementHelper.settleRailAndVerify(railId, block.number, expectedAmount, block.number);
        
        // Verify accumulated fees increased correctly
        uint256 feesAfter = payments.accumulatedFees(address(token));
        assertEq(feesAfter, feesBefore + paymentFee, "Accumulated fees did not increase correctly");
        assertEq(result.netPayeeAmount, netPayeeAmount, "Net payee amount incorrect");
        assertEq(result.paymentFee, paymentFee, "Payment fee incorrect");
        assertEq(result.operatorCommission, 0, "Operator commission incorrect");

        // Verify arbiter note
        assertEq(result.note, "Arbiter reduced payment amount", "Arbiter note should match");
    }

    function testArbitrationWithReducedDuration() public {
        // Deploy an arbiter that reduces settlement duration
        MockArbiter arbiter = new MockArbiter(MockArbiter.ArbiterMode.REDUCE_DURATION);
        arbiter.configure(60); // 60% of the original duration

        // Create a rail with the arbiter
        uint256 rate = 10 ether;
        uint256 railId = helper.setupRailWithParameters(
            USER1,
            USER2,
            OPERATOR,
            rate,
            10, // lockupPeriod
            0, // No fixed lockup
            address(arbiter) // Reduced duration arbiter
        );

        // Advance several blocks
        uint256 advanceBlocks = 5;
        helper.advanceBlocks(advanceBlocks);

        // Calculate expected settlement duration (60% of 5 blocks)
        uint256 expectedDuration = (advanceBlocks * 60) / 100;
        uint256 expectedSettledUpto = block.number - advanceBlocks + expectedDuration;
        uint256 expectedAmount = rate * expectedDuration; // expectedDuration blocks * 10 ether

        // Settle with arbitration
        RailSettlementHelpers.SettlementResult memory result = 
            settlementHelper.settleRailAndVerify(railId, block.number, expectedAmount, expectedSettledUpto);
        
        // Verify arbiter note
        assertEq(result.note, "Arbiter reduced settlement duration", "Arbiter note should match");
    }

    function testMaliciousArbiterHandling() public {
        // Deploy a malicious arbiter
        MockArbiter arbiter = new MockArbiter(MockArbiter.ArbiterMode.MALICIOUS);

        // Create a rail with the arbiter
        uint256 rate = 5 ether;
        uint256 railId = helper.setupRailWithParameters(
            USER1,
            USER2,
            OPERATOR,
            rate,
            10, // lockupPeriod
            0, // No fixed lockup
            address(arbiter) // Malicious arbiter
        );

        // Advance several blocks
        helper.advanceBlocks(5);

        // Attempt settlement with malicious arbiter - should revert
        vm.prank(USER1);
        vm.expectRevert("arbiter settled beyond segment end");
        payments.settleRail(railId, block.number);

        // Set the arbiter to return invalid amount but valid settlement duration
        arbiter.setMode(MockArbiter.ArbiterMode.CUSTOM_RETURN);
        uint256 proposedAmount = rate * 5; // 5 blocks * 5 ether
        uint256 invalidAmount = proposedAmount * 2; // Double the correct amount
        arbiter.setCustomValues(
            invalidAmount,
            block.number,
            "Attempting excessive payment"
        );

        // Attempt settlement with excessive amount - should also revert
        vm.prank(USER1);
        vm.expectRevert("arbiter modified amount exceeds maximum for settled duration");
        payments.settleRail(railId, block.number);
    }

    //--------------------------------
    // 3. Termination and Edge Cases
    //--------------------------------

    function testRailTerminationAndSettlement() public {
        uint256 rate = 10 ether;
        uint256 lockupPeriod = 5;
        uint256 railId = helper.setupRailWithParameters(
            USER1,
            USER2,
            OPERATOR,
            rate,
            lockupPeriod, // lockupPeriod
            0, // No fixed lockup
            address(0) // No arbiter
        );

        // Advance several blocks
        helper.advanceBlocks(3);

        // First settlement
        uint256 expectedAmount1 = rate * 3; // 3 blocks * 10 ether
        settlementHelper.settleRailAndVerify(railId, block.number, expectedAmount1, block.number);
        
        // Terminate the rail
        vm.prank(OPERATOR);
        payments.terminateRail(railId);

        // Verify rail was terminated - check endEpoch is set
        Payments.RailView memory rail = payments.getRail(railId);
        assertTrue(rail.endEpoch > 0, "Rail should be terminated");
        
        // Verify endEpoch calculation: should be the lockupLastSettledAt (current block) + lockupPeriod
        Payments.Account memory account = helper.getAccountData(USER1);
        assertEq(rail.endEpoch, account.lockupLastSettledAt + rail.lockupPeriod, 
            "End epoch should be account lockup last settled at + lockup period");

        // Advance more blocks
        helper.advanceBlocks(10);

        // Get balances before final settlement
        Payments.Account memory userBefore = helper.getAccountData(USER1);
        Payments.Account memory recipientBefore = helper.getAccountData(USER2);

        // Final settlement after termination 
        vm.prank(USER1);
        (uint256 settledAmount, uint256 netPayeeAmount, uint256 paymentFee, uint256 operatorCommission, uint256 settledUpto,) = 
            payments.settleRail(railId, block.number);
        
        // Should settle up to endEpoch, which is lockupPeriod blocks after the last settlement
        uint256 expectedAmount2 = rate * lockupPeriod; // lockupPeriod = 5 blocks
        assertEq(settledAmount, expectedAmount2, "Final settlement amount incorrect");
        assertEq(settledUpto, rail.endEpoch, "Final settled up to incorrect");

        // Get balances after settlement
        Payments.Account memory userAfter = helper.getAccountData(USER1);
        Payments.Account memory recipientAfter = helper.getAccountData(USER2);
        
        assertEq(userBefore.funds - userAfter.funds, expectedAmount2, "User funds not reduced correctly in final settlement");
        assertEq(recipientAfter.funds - recipientBefore.funds, netPayeeAmount, "Recipient funds not increased correctly in final settlement");
        
        // Verify account lockup is cleared after full settlement
        assertEq(userAfter.lockupCurrent, 0, "Account lockup should be cleared after full rail settlement");
        assertEq(userAfter.lockupRate, 0, "Account lockup rate should be zero after full rail settlement");
    }

    function testSettleAlreadyFullySettledRail() public {
        // Create a rail with standard rate
        uint256 rate = 5 ether;
        uint256 railId = helper.setupRailWithParameters(
            USER1,
            USER2,
            OPERATOR,
            rate,
            10, // lockupPeriod
            0, // No fixed lockup
            address(0) // No arbiter
        );

        // Settle immediately without advancing blocks - should be a no-op
        RailSettlementHelpers.SettlementResult memory result = 
            settlementHelper.settleRailAndVerify(railId, block.number, 0, block.number);

        console.log("result.note", result.note);

        // Verify the note indicates already settled
        assertTrue(
            bytes(result.note).length > 0 &&
                stringsEqual(
                    result.note,
                    string.concat(
                        "already settled up to epoch ",
                        vm.toString(block.number)
                    )
                ),
            "Note should indicate already settled"
        );
    }

    //--------------------------------
    // Helper Functions
    //--------------------------------

    // Helper to compare strings
    function stringsEqual(
        string memory a,
        string memory b
    ) internal pure returns (bool) {
        return keccak256(abi.encodePacked(a)) == keccak256(abi.encodePacked(b));
    }

    function testPayeeCommissionLimitEnforcement() public {
        // Setup operator approval first
        helper.setupOperatorApproval(
            USER1, // from
            OPERATOR,
            10 ether, // rate allowance (arbitrary for this test)
            100 ether // lockup allowance (arbitrary for this test)
        );

        // Payee (USER2) sets a max commission limit of 5% (500 BPS)
        uint256 payeeLimitBps = 500;
        vm.startPrank(USER2);
        payments.setPayeeMaxCommission(address(token), payeeLimitBps);
        vm.stopPrank();

        // Attempt 1: Operator tries to create rail exceeding the limit (501 BPS)
        uint256 exceedingCommissionBps = payeeLimitBps + 1;
        vm.startPrank(OPERATOR);
        vm.expectRevert(bytes("commission exceeds payee limit"));
        payments.createRail(
            address(token),
            USER1,          // from
            USER2,          // to (payee with limit)
            address(0),     // arbiter
            exceedingCommissionBps
        );
        vm.stopPrank();

        // Attempt 2: Operator tries to create rail exactly at the limit (500 BPS)
        uint256 matchingCommissionBps = payeeLimitBps;
        vm.startPrank(OPERATOR);
        // This call should succeed (no revert)
        uint256 railId1 = payments.createRail(
            address(token),
            USER1,
            USER2,
            address(0),
            matchingCommissionBps
        );
        vm.stopPrank();
        // Verify commission was set
        Payments.RailView memory rail1 = payments.getRail(railId1);
        assertEq(rail1.commissionRateBps, matchingCommissionBps, "Rail 1 commission mismatch");

        // Attempt 3: Operator tries to create rail below the limit (0 BPS)
        uint256 lowerCommissionBps = 0;
        vm.startPrank(OPERATOR);
        // This call should also succeed (no revert)
        uint256 railId2 = payments.createRail(
            address(token),
            USER1,
            USER2,
            address(0),
            lowerCommissionBps
        );
        vm.stopPrank();
        // Verify commission was set
        Payments.RailView memory rail2 = payments.getRail(railId2);
        assertEq(rail2.commissionRateBps, lowerCommissionBps, "Rail 2 commission mismatch");
    }

    function testSettlementWithOperatorCommission() public {
        // Setup operator approval first
        helper.setupOperatorApproval(
            USER1, // from
            OPERATOR,
            10 ether, // rate allowance 
            100 ether // lockup allowance
        );

        // Create rail with 2% operator commission (200 BPS)
        uint256 operatorCommissionBps = 200;
        uint256 railId;
        vm.startPrank(OPERATOR);
        railId = payments.createRail(
            address(token),
            USER1,
            USER2,
            address(0), // no arbiter
            operatorCommissionBps
        );
        vm.stopPrank();

        // Set rail parameters using modify functions
        uint256 rate = 10 ether;
        uint256 lockupPeriod = 5;
        vm.startPrank(OPERATOR);
        payments.modifyRailPayment(railId, rate, 0);
        payments.modifyRailLockup(railId, lockupPeriod, 0); // no fixed lockup
        vm.stopPrank();

        // Advance time
        uint256 elapsedBlocks = 5;
        helper.advanceBlocks(elapsedBlocks);

        // --- Balances Before ---        
        Payments.Account memory payerBefore = helper.getAccountData(USER1);
        Payments.Account memory payeeBefore = helper.getAccountData(USER2);
        Payments.Account memory operatorBefore = helper.getAccountData(OPERATOR);
        uint256 feesBefore = payments.accumulatedFees(address(token));

        // --- Settle Rail --- 
        vm.startPrank(USER1); // Any participant can settle
        (uint256 settledAmount, uint256 netPayeeAmount, uint256 paymentFee, uint256 operatorCommission, uint256 settledUpto,) = 
            payments.settleRail(railId, block.number);
        vm.stopPrank();

        // --- Expected Calculations --- 
        uint256 expectedSettledAmount = rate * elapsedBlocks;
<<<<<<< HEAD
        uint256 expectedPaymentFee = (expectedSettledAmount * payments.PAYMENT_COMISSION_BPS()) / payments.COMMISSION_MAX_BPS();
=======
        uint256 expectedPaymentFee = (expectedSettledAmount * payments.PAYMENT_FEE_BPS()) / payments.COMMISSION_MAX_BPS();
>>>>>>> a1c908e9
        uint256 amountAfterPaymentFee = expectedSettledAmount - expectedPaymentFee;
        uint256 expectedOperatorCommission = (amountAfterPaymentFee * operatorCommissionBps) / payments.COMMISSION_MAX_BPS();
        uint256 expectedNetPayeeAmount = amountAfterPaymentFee - expectedOperatorCommission;

        // --- Verification --- 

        // 1. Return values from settleRail
        assertEq(settledAmount, expectedSettledAmount, "Returned settledAmount incorrect");
        assertEq(netPayeeAmount, expectedNetPayeeAmount, "Returned netPayeeAmount incorrect");
        assertEq(paymentFee, expectedPaymentFee, "Returned paymentFee incorrect");
        assertEq(operatorCommission, expectedOperatorCommission, "Returned operatorCommission incorrect");
        assertEq(settledUpto, block.number, "Returned settledUpto incorrect");

        // 2. Balances after settlement
        Payments.Account memory payerAfter = helper.getAccountData(USER1);
        Payments.Account memory payeeAfter = helper.getAccountData(USER2);
        Payments.Account memory operatorAfter = helper.getAccountData(OPERATOR);
        uint256 feesAfter = payments.accumulatedFees(address(token));

        assertEq(payerAfter.funds, payerBefore.funds - expectedSettledAmount, "Payer funds mismatch");
        assertEq(payeeAfter.funds, payeeBefore.funds + expectedNetPayeeAmount, "Payee funds mismatch");
        assertEq(operatorAfter.funds, operatorBefore.funds + expectedOperatorCommission, "Operator funds mismatch");
        assertEq(feesAfter, feesBefore + expectedPaymentFee, "Accumulated fees mismatch");
<<<<<<< HEAD
=======
        
        // --- Test Fees Withdrawal and Subsequent Fee Accumulation ---
        
        // 3. Check the fee tokens array before withdrawal
        (address[] memory tokensBeforeWithdrawal, uint256[] memory amountsBeforeWithdrawal, uint256 countBeforeWithdrawal) = 
            payments.getAllAccumulatedFees();
            
        // Should only have one token with accumulated fees
        assertEq(countBeforeWithdrawal, 1, "Should have 1 fee token before withdrawal");
        assertEq(tokensBeforeWithdrawal[0], address(token), "Fee token address mismatch");
        assertEq(amountsBeforeWithdrawal[0], feesAfter, "Fee amount mismatch");
        
        // 4. Withdraw all accumulated fees
        vm.prank(OWNER);
        payments.withdrawFees(address(token), OWNER, feesAfter);
        
        // Verify fees are now zero but token is still in the array
        (address[] memory tokensAfterWithdrawal, uint256[] memory amountsAfterWithdrawal, uint256 countAfterWithdrawal) = 
            payments.getAllAccumulatedFees();
            
        assertEq(countAfterWithdrawal, 1, "Fee token count should not change after withdrawal");
        assertEq(tokensAfterWithdrawal[0], address(token), "Fee token should remain in array after withdrawal");
        assertEq(amountsAfterWithdrawal[0], 0, "Fee amount should be zero after withdrawal");
        assertEq(payments.accumulatedFees(address(token)), 0, "Accumulated fees should be zero after withdrawal");
        
        // 5. Accumulate more fees by settling again
        // Advance more blocks
        helper.advanceBlocks(5);
        
        vm.prank(USER1);
        (uint256 newSettledAmount, , uint256 newPaymentFee, , ,) = payments.settleRail(railId, block.number);
        
        uint256 expectedNewFee = (newSettledAmount * payments.PAYMENT_FEE_BPS()) / payments.COMMISSION_MAX_BPS();
        assertEq(newPaymentFee, expectedNewFee, "New payment fee incorrect");
        
        // 6. Verify no duplicate tokens were added after resettlement
        (address[] memory tokensAfterResettlement, uint256[] memory amountsAfterResettlement, uint256 countAfterResettlement) = 
            payments.getAllAccumulatedFees();
            
        assertEq(countAfterResettlement, 1, "Should still have only 1 fee token after resettlement");
        assertEq(tokensAfterResettlement[0], address(token), "Fee token address should not change");
        assertEq(amountsAfterResettlement[0], expectedNewFee, "New fee amount incorrect");
        assertEq(payments.accumulatedFees(address(token)), expectedNewFee, "Accumulated fees incorrect after resettlement");
>>>>>>> a1c908e9
    }
}<|MERGE_RESOLUTION|>--- conflicted
+++ resolved
@@ -156,11 +156,7 @@
         uint256 expectedAmount = (rate * 5 * 80) / 100; // 5 blocks * 10 ether * 80%
 
         // Calculate expected contract fee (1% of the arbitrated amount)
-<<<<<<< HEAD
-        uint256 paymentFee = (expectedAmount * payments.PAYMENT_COMISSION_BPS()) / payments.COMMISSION_MAX_BPS();
-=======
         uint256 paymentFee = (expectedAmount * payments.PAYMENT_FEE_BPS()) / payments.COMMISSION_MAX_BPS();
->>>>>>> a1c908e9
         uint256 netPayeeAmount = expectedAmount - paymentFee;
 
         // Capture fee balance before settlement
@@ -475,11 +471,7 @@
 
         // --- Expected Calculations --- 
         uint256 expectedSettledAmount = rate * elapsedBlocks;
-<<<<<<< HEAD
-        uint256 expectedPaymentFee = (expectedSettledAmount * payments.PAYMENT_COMISSION_BPS()) / payments.COMMISSION_MAX_BPS();
-=======
         uint256 expectedPaymentFee = (expectedSettledAmount * payments.PAYMENT_FEE_BPS()) / payments.COMMISSION_MAX_BPS();
->>>>>>> a1c908e9
         uint256 amountAfterPaymentFee = expectedSettledAmount - expectedPaymentFee;
         uint256 expectedOperatorCommission = (amountAfterPaymentFee * operatorCommissionBps) / payments.COMMISSION_MAX_BPS();
         uint256 expectedNetPayeeAmount = amountAfterPaymentFee - expectedOperatorCommission;
@@ -503,13 +495,11 @@
         assertEq(payeeAfter.funds, payeeBefore.funds + expectedNetPayeeAmount, "Payee funds mismatch");
         assertEq(operatorAfter.funds, operatorBefore.funds + expectedOperatorCommission, "Operator funds mismatch");
         assertEq(feesAfter, feesBefore + expectedPaymentFee, "Accumulated fees mismatch");
-<<<<<<< HEAD
-=======
-        
+
         // --- Test Fees Withdrawal and Subsequent Fee Accumulation ---
-        
+
         // 3. Check the fee tokens array before withdrawal
-        (address[] memory tokensBeforeWithdrawal, uint256[] memory amountsBeforeWithdrawal, uint256 countBeforeWithdrawal) = 
+        (address[] memory tokensBeforeWithdrawal, uint256[] memory amountsBeforeWithdrawal, uint256 countBeforeWithdrawal) =
             payments.getAllAccumulatedFees();
             
         // Should only have one token with accumulated fees
@@ -548,6 +538,5 @@
         assertEq(tokensAfterResettlement[0], address(token), "Fee token address should not change");
         assertEq(amountsAfterResettlement[0], expectedNewFee, "New fee amount incorrect");
         assertEq(payments.accumulatedFees(address(token)), expectedNewFee, "Accumulated fees incorrect after resettlement");
->>>>>>> a1c908e9
     }
 }