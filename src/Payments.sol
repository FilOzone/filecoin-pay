// SPDX-License-Identifier: MIT
pragma solidity ^0.8.20;

import "@openzeppelin/contracts/token/ERC20/IERC20.sol";
import "@openzeppelin/contracts/token/ERC20/utils/SafeERC20.sol";
import "@openzeppelin/contracts-upgradeable/utils/ReentrancyGuardUpgradeable.sol";
import "@openzeppelin/contracts-upgradeable/proxy/utils/Initializable.sol";
import "@openzeppelin/contracts-upgradeable/proxy/utils/UUPSUpgradeable.sol";
import "@openzeppelin/contracts-upgradeable/access/OwnableUpgradeable.sol";
import "./RateChangeQueue.sol";
import "@openzeppelin/contracts/utils/Strings.sol";
import "@openzeppelin/contracts/token/ERC20/extensions/IERC20Permit.sol";

interface IValidator {
    struct ValidationResult {
        // The actual payment amount determined by the validator after validation of a rail during settlement
        uint256 modifiedAmount;
        // The epoch up to and including which settlement should occur.
        uint256 settleUpto;
        // A placeholder note for any additional information the validator wants to send to the caller of `settleRail`
        string note;
    }

    function validatePayment(
        uint256 railId,
        uint256 proposedAmount,
        // the epoch up to and including which the rail has already been settled
        uint256 fromEpoch,
        // the epoch up to and including which validation is requested; payment will be validated for (toEpoch - fromEpoch) epochs
        uint256 toEpoch,
        uint256 rate
    ) external returns (ValidationResult memory result);
}

// @title Payments contract.
contract Payments is Initializable, UUPSUpgradeable, OwnableUpgradeable, ReentrancyGuardUpgradeable {
    using SafeERC20 for IERC20;
    using RateChangeQueue for RateChangeQueue.Queue;

    // Maximum commission rate in basis points (100% = 10000 BPS)
    uint256 public constant COMMISSION_MAX_BPS = 10000;

    uint256 public constant PAYMENT_FEE_BPS = 10; //(0.1 % fee)

    struct Account {
        uint256 funds;
        uint256 lockupCurrent;
        uint256 lockupRate;
        // epoch up to and including which lockup has been settled for the account
        uint256 lockupLastSettledAt;
    }

    struct Rail {
        address token;
        address from;
        address to;
        address operator;
        address validator;
        uint256 paymentRate;
        uint256 lockupPeriod;
        uint256 lockupFixed;
        // epoch up to and including which this rail has been settled
        uint256 settledUpTo;
        RateChangeQueue.Queue rateChangeQueue;
        uint256 endEpoch; // Final epoch up to which the rail can be settled (0 if not terminated)
        // Operator commission rate in basis points (e.g., 100 BPS = 1%)
        uint256 commissionRateBps;
        address serviceFeeRecipient; // address to collect operator comission
    }

    struct OperatorApproval {
        bool isApproved;
        uint256 rateAllowance;
        uint256 lockupAllowance;
        uint256 rateUsage; // Track actual usage for rate
        uint256 lockupUsage; // Track actual usage for lockup
        uint256 maxLockupPeriod; // Maximum lockup period the operator can set for rails created on behalf of the client
    }

    // Counter for generating unique rail IDs
    uint256 private _nextRailId = 1;

    // token => owner => Account
    mapping(address => mapping(address => Account)) public accounts;

    // railId => Rail
    mapping(uint256 => Rail) internal rails;

    // Struct to hold rail data without the RateChangeQueue (for external returns)
    struct RailView {
        address token;
        address from;
        address to;
        address operator;
        address validator;
        uint256 paymentRate;
        uint256 lockupPeriod;
        uint256 lockupFixed;
        uint256 settledUpTo;
        uint256 endEpoch;
        // Operator commission rate in basis points (e.g., 100 BPS = 1%)
        uint256 commissionRateBps;
        address serviceFeeRecipient; // address to collect operator commission
    }

    // token => client => operator => Approval
    mapping(address => mapping(address => mapping(address => OperatorApproval))) public operatorApprovals;

    // token => amount of accumulated fees owned by the contract owner
    mapping(address => uint256) public accumulatedFees;

    // Array to track all tokens that have ever accumulated fees
    address[] private feeTokens;

    // Define a struct for rails by payee information
    struct RailInfo {
        uint256 railId; // The rail ID
        bool isTerminated; // True if rail is terminated
        uint256 endEpoch; // End epoch for terminated rails (0 for active rails)
    }

    // token => payee => array of railIds
    mapping(address => mapping(address => uint256[])) private payeeRails;

    // token => payer => array of railIds
    mapping(address => mapping(address => uint256[])) private payerRails;

    // Tracks whether a token has ever had fees collected, to prevent duplicates in feeTokens
    mapping(address => bool) public hasCollectedFees;

    struct SettlementState {
        uint256 totalSettledAmount;
        uint256 totalNetPayeeAmount;
        uint256 totalPaymentFee;
        uint256 totalOperatorCommission;
        uint256 processedEpoch;
        string note;
    }

    // Events
    event DepositWithPermit(address indexed token, address indexed account, uint256 amount);

    /// @custom:oz-upgrades-unsafe-allow constructor
    constructor() {
        _disableInitializers();
    }

    function initialize() public initializer {
        __Ownable_init(msg.sender);
        __UUPSUpgradeable_init();
        __ReentrancyGuard_init();
        _nextRailId = 1;
    }

    function _authorizeUpgrade(address newImplementation) internal override onlyOwner {}

    modifier validateRailActive(uint256 railId) {
        require(
            rails[railId].from != address(0), "rail does not exist or is beyond it's last settlement after termination"
        );
        _;
    }

    modifier onlyRailClient(uint256 railId) {
        require(rails[railId].from == msg.sender, "only the rail client can perform this action");
        _;
    }

    modifier onlyRailOperator(uint256 railId) {
        require(rails[railId].operator == msg.sender, "only the rail operator can perform this action");
        _;
    }

    modifier onlyRailParticipant(uint256 railId) {
        require(
            rails[railId].from == msg.sender || rails[railId].operator == msg.sender || rails[railId].to == msg.sender,
            "failed to authorize: caller is not a rail participant"
        );
        _;
    }

    modifier validateRailNotTerminated(uint256 railId) {
        require(rails[railId].endEpoch == 0, "rail already terminated");
        _;
    }

    modifier validateRailTerminated(uint256 railId) {
        require(isRailTerminated(rails[railId]), "can only be used on terminated rails");
        _;
    }

    modifier validateNonZeroAddress(address addr, string memory varName) {
        require(addr != address(0), string.concat(varName, " address cannot be zero"));
        _;
    }

    modifier settleAccountLockupBeforeAndAfter(address token, address owner, bool settleFull) {
        Account storage payer = accounts[token][owner];

        // Before function execution
        performSettlementCheck(payer, settleFull, true);

        _;

        // After function execution
        performSettlementCheck(payer, settleFull, false);
    }

    modifier settleAccountLockupBeforeAndAfterForRail(uint256 railId, bool settleFull, uint256 oneTimePayment) {
        Rail storage rail = rails[railId];
        require(rails[railId].from != address(0), "rail is inactive");

        Account storage payer = accounts[rail.token][rail.from];

        require(rail.lockupFixed >= oneTimePayment, "one time payment cannot be greater than rail lockupFixed");

        // Before function execution
        performSettlementCheck(payer, settleFull, true);

        // ---- EXECUTE FUNCTION
        _;
        // ---- FUNCTION EXECUTION COMPLETE

        // After function execution
        performSettlementCheck(payer, settleFull, false);
    }

    function performSettlementCheck(Account storage payer, bool settleFull, bool isBefore) internal {
        require(
            payer.funds >= payer.lockupCurrent,
            isBefore
                ? "invariant failure: insufficient funds to cover lockup before function execution"
                : "invariant failure: insufficient funds to cover lockup after function execution"
        );

        settleAccountLockup(payer);

        // Verify full settlement if required
        // TODO: give the user feedback on what they need to deposit in their account to complete the operation.
        require(
            !settleFull || isAccountLockupFullySettled(payer),
            isBefore
                ? "payers's account lockup target was not met as a precondition of the requested operation"
                :
                "the requested operation would cause the payer's account lockup target to exceed the funds available in the account"
        );

        require(
            payer.funds >= payer.lockupCurrent,
            isBefore
                ? "invariant failure: insufficient funds to cover lockup before function execution"
                : "invariant failure: insufficient funds to cover lockup after function execution"
        );
    }

    /// @notice Gets the current state of the target rail or reverts if the rail isn't active.
    /// @param railId the ID of the rail.
    function getRail(uint256 railId) external view validateRailActive(railId) returns (RailView memory) {
        Rail storage rail = rails[railId];
<<<<<<< HEAD
        return RailView({
            token: rail.token,
            from: rail.from,
            to: rail.to,
            operator: rail.operator,
            arbiter: rail.arbiter,
            paymentRate: rail.paymentRate,
            lockupPeriod: rail.lockupPeriod,
            lockupFixed: rail.lockupFixed,
            settledUpTo: rail.settledUpTo,
            endEpoch: rail.endEpoch,
            commissionRateBps: rail.commissionRateBps,
            serviceFeeRecipient: rail.serviceFeeRecipient
        });
=======
        return
            RailView({
                token: rail.token,
                from: rail.from,
                to: rail.to,
                operator: rail.operator,
                validator: rail.validator,
                paymentRate: rail.paymentRate,
                lockupPeriod: rail.lockupPeriod,
                lockupFixed: rail.lockupFixed,
                settledUpTo: rail.settledUpTo,
                endEpoch: rail.endEpoch,
                commissionRateBps: rail.commissionRateBps,
                serviceFeeRecipient: rail.serviceFeeRecipient
            });
>>>>>>> 0d937f74
    }

    /// @notice Updates the approval status and allowances for an operator on behalf of the message sender.
    /// @param token The ERC20 token address for which the approval is being set.
    /// @param operator The address of the operator whose approval is being modified.
    /// @param approved Whether the operator is approved (true) or not (false) to create new rails>
    /// @param rateAllowance The maximum payment rate the operator can set across all rails created by the operator on behalf of the message sender. If this is less than the current payment rate, the operator will only be able to reduce rates until they fall below the target.
    /// @param lockupAllowance The maximum amount of funds the operator can lock up on behalf of the message sender towards future payments. If this exceeds the current total amount of funds locked towards future payments, the operator will only be able to reduce future lockup.
    /// @param maxLockupPeriod The maximum number of epochs (blocks) the operator can lock funds for. If this is less than the current lockup period for a rail, the operator will only be able to reduce the lockup period.
    function setOperatorApproval(
        address token,
        address operator,
        bool approved,
        uint256 rateAllowance,
        uint256 lockupAllowance,
        uint256 maxLockupPeriod
    ) external nonReentrant validateNonZeroAddress(operator, "operator") {
        OperatorApproval storage approval = operatorApprovals[token][msg.sender][operator];

        // Update approval status and allowances
        approval.isApproved = approved;
        approval.rateAllowance = rateAllowance;
        approval.lockupAllowance = lockupAllowance;
        approval.maxLockupPeriod = maxLockupPeriod;
    }

    /// @notice Terminates a payment rail, preventing further payments after the rail's lockup period. After calling this method, the lockup period cannot be changed, and the rail's rate and fixed lockup may only be reduced.
    /// @param railId The ID of the rail to terminate.
    /// @custom:constraint Caller must be a rail client or operator.
    /// @custom:constraint Rail must be active and not already terminated.
    /// @custom:constraint If called by the client, the payer's account must be fully funded.
    /// @custom:constraint If called by the operator, the payer's funding status isn't checked.
    function terminateRail(uint256 railId)
        external
        validateRailActive(railId)
        nonReentrant
        validateRailNotTerminated(railId)
        settleAccountLockupBeforeAndAfterForRail(railId, false, 0)
    {
        Rail storage rail = rails[railId];
        Account storage payer = accounts[rail.token][rail.from];

        // Only client with fully settled lockup or operator can terminate a rail
        require(
            (msg.sender == rail.from && isAccountLockupFullySettled(payer)) || msg.sender == rail.operator,
            "caller is not authorized: must be operator or client with settled lockup"
        );

        rail.endEpoch = payer.lockupLastSettledAt + rail.lockupPeriod;

        // Remove the rail rate from account lockup rate but don't set rail rate to zero yet.
        // The rail rate will be used to settle the rail and so we can't zero it yet.
        // However, we remove the rail rate from the client lockup rate because we don't want to
        // lock funds for the rail beyond `rail.endEpoch` as we're exiting the rail
        // after that epoch.
        require(payer.lockupRate >= rail.paymentRate, "lockup rate inconsistency");
        payer.lockupRate -= rail.paymentRate;

        // Reduce operator rate allowance
        OperatorApproval storage operatorApproval = operatorApprovals[rail.token][rail.from][rail.operator];
        updateOperatorRateUsage(operatorApproval, rail.paymentRate, 0);
    }

    /// @notice Deposits tokens from the message sender's account into `to`'s account.
    /// @param token The ERC20 token address to deposit.
    /// @param to The address whose account will be credited.
    /// @param amount The amount of tokens to deposit.
    /// @custom:constraint The message sender must have approved this contract to spend the requested amount via the ERC-20 token (`token`).
    function deposit(address token, address to, uint256 amount)
        external
        payable
        nonReentrant
        validateNonZeroAddress(to, "to")
        settleAccountLockupBeforeAndAfter(token, to, false)
    {
        // Create account if it doesn't exist
        Account storage account = accounts[token][to];

        // Transfer tokens from sender to contract
        if (token == address(0)) {
            require(msg.value == amount, "must send an equal amount of native tokens");
        } else {
            require(msg.value == 0, "must not send native tokens");

            IERC20(token).safeTransferFrom(msg.sender, address(this), amount);
        }

        // Update account balance
        account.funds += amount;
    }

    /**
     * @notice Deposits tokens using permit (EIP-2612) approval in a single transaction.
     * @param token The ERC20 token address to deposit.
     * @param to The address whose account will be credited (must be the permit signer).
     * @param amount The amount of tokens to deposit.
     * @param deadline Permit deadline (timestamp).
     * @param v,r,s Permit signature.
     */
    function depositWithPermit(
        address token,
        address to,
        uint256 amount,
        uint256 deadline,
        uint8 v,
        bytes32 r,
        bytes32 s
    ) external nonReentrant validateNonZeroAddress(to, "to") settleAccountLockupBeforeAndAfter(token, to, false) {
        // Revert if token is address(0) as permit is not supported for native tokens
        require(token != address(0), "depositWithPermit: native token not supported");

        // Use 'to' as the owner in permit call (the address that signed the permit)
        IERC20Permit(token).permit(to, address(this), amount, deadline, v, r, s);

        Account storage account = accounts[token][to];
        IERC20(token).safeTransferFrom(to, address(this), amount);
        account.funds += amount;

        emit DepositWithPermit(token, to, amount);
    }

    /// @notice Withdraws tokens from the caller's account to the caller's account, up to the amount of currently available tokens (the tokens not currently locked in rails).
    /// @param token The ERC20 token address to withdraw.
    /// @param amount The amount of tokens to withdraw.
    function withdraw(address token, uint256 amount)
        external
        nonReentrant
        settleAccountLockupBeforeAndAfter(token, msg.sender, true)
    {
        return withdrawToInternal(token, msg.sender, amount);
    }

    /// @notice Withdraws tokens (`token`) from the caller's account to `to`, up to the amount of currently available tokens (the tokens not currently locked in rails).
    /// @param token The ERC20 token address to withdraw.
    /// @param to The address to receive the withdrawn tokens.
    /// @param amount The amount of tokens to withdraw.
    function withdrawTo(address token, address to, uint256 amount)
        external
        nonReentrant
        validateNonZeroAddress(to, "to")
        settleAccountLockupBeforeAndAfter(token, msg.sender, true)
    {
        return withdrawToInternal(token, to, amount);
    }

    function withdrawToInternal(address token, address to, uint256 amount) internal {
        Account storage account = accounts[token][msg.sender];
        uint256 available = account.funds - account.lockupCurrent;
        require(amount <= available, "insufficient unlocked funds for withdrawal");
        account.funds -= amount;
        if (token == address(0)) {
            (bool success, bytes memory data) = payable(to).call{value: amount}("");
            require(success, "receiving contract rejected funds");
        } else {
            IERC20(token).safeTransfer(to, amount);
        }
    }

    /// @notice Create a new rail from `from` to `to`, operated by the caller.
    /// @param token The ERC20 token address for payments on this rail.
    /// @param from The client address (payer) for this rail.
    /// @param to The recipient address for payments on this rail.
    /// @param validator Optional address of an validator contract (can be address(0) for no validation).
    /// @param commissionRateBps Optional operator commission in basis points (0-10000).
    /// @param serviceFeeRecipient Address to receive operator commission
    /// @return The ID of the newly created rail.
    /// @custom:constraint Caller must be approved as an operator by the client (from address).
    function createRail(
        address token,
        address from,
        address to,
        address validator,
        uint256 commissionRateBps,
        address serviceFeeRecipient
    ) external nonReentrant validateNonZeroAddress(from, "from") validateNonZeroAddress(to, "to") returns (uint256) {
        address operator = msg.sender;

        // Check if operator is approved - approval is required for rail creation
        OperatorApproval storage approval = operatorApprovals[token][from][operator];
        require(approval.isApproved, "operator not approved");

        // Validate commission rate
        require(commissionRateBps <= COMMISSION_MAX_BPS, "commission rate exceeds maximum");

        require(
            commissionRateBps == 0 || serviceFeeRecipient != address(0),
            "non-zero commission requires service fee recipient"
        );

        uint256 railId = _nextRailId++;

        Rail storage rail = rails[railId];
        rail.token = token;
        rail.from = from;
        rail.to = to;
        rail.operator = operator;
        rail.validator = validator;
        rail.settledUpTo = block.number;
        rail.endEpoch = 0;
        rail.commissionRateBps = commissionRateBps;
        rail.serviceFeeRecipient = serviceFeeRecipient;

        // Record this rail in the payee's and payer's lists
        payeeRails[token][to].push(railId);
        payerRails[token][from].push(railId);

        return railId;
    }

    /// @notice Modifies the fixed lockup and lockup period of a rail.
    /// - If the rail has already been terminated, the lockup period may not be altered and the fixed lockup may only be reduced.
    /// - If the rail is active, the lockup may only be modified if the payer's account is fully funded and will remain fully funded after the operation.
    /// @param railId The ID of the rail to modify.
    /// @param period The new lockup period (in epochs/blocks).
    /// @param lockupFixed The new fixed lockup amount.
    /// @custom:constraint Caller must be the rail operator.
    /// @custom:constraint Operator must have sufficient lockup allowance to cover any increases the lockup period or the fixed lockup.
    function modifyRailLockup(uint256 railId, uint256 period, uint256 lockupFixed)
        external
        validateRailActive(railId)
        onlyRailOperator(railId)
        nonReentrant
        settleAccountLockupBeforeAndAfterForRail(railId, false, 0)
    {
        Rail storage rail = rails[railId];
        bool isTerminated = isRailTerminated(rail);

        if (isTerminated) {
            modifyTerminatedRailLockup(rail, period, lockupFixed);
        } else {
            modifyNonTerminatedRailLockup(rail, period, lockupFixed);
        }
    }

    function modifyTerminatedRailLockup(Rail storage rail, uint256 period, uint256 lockupFixed) internal {
        require(
            period == rail.lockupPeriod && lockupFixed <= rail.lockupFixed,
            "failed to modify terminated rail: cannot change period or increase fixed lockup"
        );

        Account storage payer = accounts[rail.token][rail.from];

        // Calculate the fixed lockup reduction - this is the only change allowed for terminated rails
        uint256 lockupReduction = rail.lockupFixed - lockupFixed;

        // Update payer's lockup - subtract the exact reduction amount
        require(payer.lockupCurrent >= lockupReduction, "payer's current lockup cannot be less than lockup reduction");
        payer.lockupCurrent -= lockupReduction;

        // Reduce operator rate allowance
        OperatorApproval storage operatorApproval = operatorApprovals[rail.token][rail.from][rail.operator];
        updateOperatorLockupUsage(operatorApproval, rail.lockupFixed, lockupFixed);

        rail.lockupFixed = lockupFixed;
    }

    function modifyNonTerminatedRailLockup(Rail storage rail, uint256 period, uint256 lockupFixed) internal {
        Account storage payer = accounts[rail.token][rail.from];

        // Don't allow changing the lockup period or increasing the fixed lockup unless the payer's
        // account is fully settled.
        if (!isAccountLockupFullySettled(payer)) {
            require(
                period == rail.lockupPeriod,
                "cannot change the lockup period: insufficient funds to cover the current lockup"
            );
            require(
                lockupFixed <= rail.lockupFixed,
                "cannot increase the fixed lockup: insufficient funds to cover the current lockup"
            );
        }

        // Get operator approval
        OperatorApproval storage operatorApproval = operatorApprovals[rail.token][rail.from][rail.operator];

        // Check if period exceeds the max lockup period allowed for this operator
        // Only enforce this constraint when increasing the period, not when decreasing
        if (period > rail.lockupPeriod) {
            require(
                period <= operatorApproval.maxLockupPeriod,
                "requested lockup period exceeds operator's maximum allowed lockup period"
            );
        }

        // Calculate current (old) lockup.
        uint256 oldLockup = rail.lockupFixed + (rail.paymentRate * rail.lockupPeriod);

        // Calculate new lockup amount with new parameters
        uint256 newLockup = lockupFixed + (rail.paymentRate * period);

        require(payer.lockupCurrent >= oldLockup, "payer's current lockup cannot be less than old lockup");

        // We blindly update the payer's lockup. If they don't have enough funds to cover the new
        // amount, we'll revert in the post-condition.
        payer.lockupCurrent = payer.lockupCurrent - oldLockup + newLockup;

        updateOperatorLockupUsage(operatorApproval, oldLockup, newLockup);

        // Update rail lockup parameters
        rail.lockupPeriod = period;
        rail.lockupFixed = lockupFixed;
    }

    /// @notice Modifies the payment rate and optionally makes a one-time payment.
    /// - If the rail has already been terminated, one-time payments can be made and the rate may always be decreased (but never increased) regardless of the status of the payer's account.
    /// - If the payer's account isn't fully funded and the rail is active (not terminated), the rail's payment rate may not be changed at all (increased or decreased).
    /// - Regardless of the payer's account status, one-time payments will always go through provided that the rail has sufficient fixed lockup to cover the payment.
    /// @param railId The ID of the rail to modify.
    /// @param newRate The new payment rate (per epoch). This new rate applies starting the next epoch after the current one.
    /// @param oneTimePayment Optional one-time payment amount to transfer immediately, taken out of the rail's fixed lockup.
    /// @custom:constraint Caller must be the rail operator.
    /// @custom:constraint Operator must have sufficient rate and lockup allowances for any increases.
    function modifyRailPayment(uint256 railId, uint256 newRate, uint256 oneTimePayment)
        external
        nonReentrant
        validateRailActive(railId)
        onlyRailOperator(railId)
        settleAccountLockupBeforeAndAfterForRail(railId, false, oneTimePayment)
    {
        Rail storage rail = rails[railId];
        Account storage payer = accounts[rail.token][rail.from];
        Account storage payee = accounts[rail.token][rail.to];

        uint256 oldRate = rail.paymentRate;
        bool isTerminated = isRailTerminated(rail);

        // Validate rate changes based on rail state and account lockup
        if (isTerminated) {
            if (block.number >= maxSettlementEpochForTerminatedRail(rail)) {
                return modifyPaymentForTerminatedRailBeyondLastEpoch(rail, newRate, oneTimePayment);
            }

            require(newRate <= oldRate, "failed to modify rail: cannot change rate on terminated rail");
        } else {
            require(
                isAccountLockupFullySettled(payer) || newRate == oldRate,
                "account lockup not fully settled; cannot change rate"
            );
        }

        // enqueuing rate change
        enqueueRateChange(rail, oldRate, newRate);

        // Calculate the effective lockup period
        uint256 effectiveLockupPeriod;
        if (isTerminated) {
            effectiveLockupPeriod = remainingEpochsForTerminatedRail(rail);
        } else {
            effectiveLockupPeriod =
                isAccountLockupFullySettled(payer) ? rail.lockupPeriod - (block.number - payer.lockupLastSettledAt) : 0;
        }

        // Verify one-time payment doesn't exceed fixed lockup
        require(rail.lockupFixed >= oneTimePayment, "one time payment cannot be greater than rail lockupFixed");

        // Update the rail fixed lockup and payment rate
        rail.lockupFixed = rail.lockupFixed - oneTimePayment;
        rail.paymentRate = newRate;

        OperatorApproval storage operatorApproval = operatorApprovals[rail.token][rail.from][rail.operator];

        // Update payer's lockup rate - only if the rail is not terminated
        // for terminated rails, the payer's lockup rate is already updated during rail termination
        if (!isTerminated) {
            require(payer.lockupRate >= oldRate, "payer lockup rate cannot be less than old rate");
            payer.lockupRate = payer.lockupRate - oldRate + newRate;
            updateOperatorRateUsage(operatorApproval, oldRate, newRate);
        }

        // Update payer's current lockup with effective lockup period calculation
        // Remove old rate lockup for the effective period, add new rate lockup for the same period
        payer.lockupCurrent =
            payer.lockupCurrent - (oldRate * effectiveLockupPeriod) + (newRate * effectiveLockupPeriod) - oneTimePayment;

        updateOperatorLockupUsage(operatorApproval, oldRate * effectiveLockupPeriod, newRate * effectiveLockupPeriod);

        // Update operator allowance for one-time payment
        updateOperatorAllowanceForOneTimePayment(operatorApproval, oneTimePayment);

        // --- Process the One-Time Payment ---
        processOneTimePayment(payer, payee, rail, oneTimePayment);
    }

    function modifyPaymentForTerminatedRailBeyondLastEpoch(Rail storage rail, uint256 newRate, uint256 oneTimePayment)
        internal
    {
        uint256 endEpoch = maxSettlementEpochForTerminatedRail(rail);
        require(
            newRate == 0 && oneTimePayment == 0,
            "for terminated rails beyond last settlement epoch, both new rate and one-time payment must be 0"
        );

        // Check if we need to record the current rate in the queue (should only do this once for the last epoch)
        if (rail.rateChangeQueue.isEmpty() || rail.rateChangeQueue.peekTail().untilEpoch < endEpoch) {
            // Queue the current rate up to the max settlement epoch
            rail.rateChangeQueue.enqueue(rail.paymentRate, endEpoch);
        }

        // Set payment rate to 0 as the rail is past its last settlement epoch
        rail.paymentRate = 0;
    }

    function enqueueRateChange(Rail storage rail, uint256 oldRate, uint256 newRate) internal {
        // If rate hasn't changed or rail is already settled up to current block, nothing to do
        if (newRate == oldRate || rail.settledUpTo == block.number) {
            return;
        }

        // Skip putting a 0-rate entry on an empty queue
        if (oldRate == 0 && rail.rateChangeQueue.isEmpty()) {
            rail.settledUpTo = block.number;
            return;
        }

        // Only queue the previous rate once per epoch
<<<<<<< HEAD
        if (rail.rateChangeQueue.isEmpty() || rail.rateChangeQueue.peekTail().untilEpoch != block.number) {
            // For arbitrated rails, we need to enqueue the old rate.
=======
        if (
            rail.rateChangeQueue.isEmpty() ||
            rail.rateChangeQueue.peekTail().untilEpoch != block.number
        ) {
            // For validated rails, we need to enqueue the old rate.
>>>>>>> 0d937f74
            // This ensures that the old rate is applied up to and including the current block.
            // The new rate will be applicable starting from the next block.
            rail.rateChangeQueue.enqueue(oldRate, block.number);
        }
    }

    function calculateAndPayFees(uint256 amount, address token, address serviceFeeRecipient, uint256 commissionRateBps)
        internal
        returns (uint256 netPayeeAmount, uint256 paymentFee, uint256 operatorCommission)
    {
        // Calculate payment contract fee (if any) based on full amount
        paymentFee = 0;
        if (PAYMENT_FEE_BPS > 0) {
            paymentFee = (amount * PAYMENT_FEE_BPS) / COMMISSION_MAX_BPS;
        }

        // Calculate amount remaining after contract fee
        uint256 amountAfterPaymentFee = amount - paymentFee;

        // Calculate operator commission (if any) based on remaining amount
        operatorCommission = 0;
        if (commissionRateBps > 0) {
            operatorCommission = (amountAfterPaymentFee * commissionRateBps) / COMMISSION_MAX_BPS;
        }

        // Calculate net amount for payee
        netPayeeAmount = amountAfterPaymentFee - operatorCommission;

        // Credit operator (if commission exists)
        if (operatorCommission > 0) {
            Account storage serviceFeeRecipientAccount = accounts[token][serviceFeeRecipient];
            serviceFeeRecipientAccount.funds += operatorCommission;
        }

        // Track platform fee
        if (paymentFee > 0) {
            if (!hasCollectedFees[token]) {
                hasCollectedFees[token] = true;
                feeTokens.push(token);
            }
            accumulatedFees[token] += paymentFee;
        }

        return (netPayeeAmount, paymentFee, operatorCommission);
    }

    function processOneTimePayment(
        Account storage payer,
        Account storage payee,
        Rail storage rail,
        uint256 oneTimePayment
    ) internal {
        if (oneTimePayment > 0) {
            require(payer.funds >= oneTimePayment, "insufficient funds for one-time payment");

            // Transfer funds from payer (full amount)
            payer.funds -= oneTimePayment;

            // Calculate fees, pay operator commission and track platform fees
            (uint256 netPayeeAmount,,) =
                calculateAndPayFees(oneTimePayment, rail.token, rail.serviceFeeRecipient, rail.commissionRateBps);

            // Credit payee (net amount after fees)
            payee.funds += netPayeeAmount;
        }
    }

    /// @notice Settles payments for a terminated rail without validation. This may only be called by the payee and after the terminated rail's max settlement epoch has passed. It's an escape-hatch to unblock payments in an otherwise stuck rail (e.g., due to a buggy validator contract) and it always pays in full.
    /// @param railId The ID of the rail to settle.
    /// @return totalSettledAmount The total amount settled and transferred.
    /// @return totalNetPayeeAmount The net amount credited to the payee after fees.
    /// @return totalPaymentFee The fee retained by the payment contract.
    /// @return totalOperatorCommission The commission credited to the operator.
    /// @return finalSettledEpoch The epoch up to which settlement was actually completed.
    /// @return note Additional information about the settlement.
<<<<<<< HEAD
    function settleTerminatedRailWithoutArbitration(uint256 railId)
=======
    function settleTerminatedRailWithoutValidation(
        uint256 railId
    )
>>>>>>> 0d937f74
        external
        nonReentrant
        validateRailActive(railId)
        validateRailTerminated(railId)
        onlyRailClient(railId)
        settleAccountLockupBeforeAndAfterForRail(railId, false, 0)
        returns (
            uint256 totalSettledAmount,
            uint256 totalNetPayeeAmount,
            uint256 totalPaymentFee,
            uint256 totalOperatorCommission,
            uint256 finalSettledEpoch,
            string memory note
        )
    {
        // Verify the current epoch is greater than the max settlement epoch
        uint256 maxSettleEpoch = maxSettlementEpochForTerminatedRail(rails[railId]);
        require(
            block.number > maxSettleEpoch,
            "terminated rail can only be settled without validation after max settlement epoch"
        );

        return settleRailInternal(railId, maxSettleEpoch, true);
    }

    /// @notice Settles payments for a rail up to the specified epoch. Settlement may fail to reach the target epoch if either the client lacks the funds to pay up to the current epoch or the validator refuses to settle the entire requested range.
    /// @param railId The ID of the rail to settle.
    /// @param untilEpoch The epoch up to which to settle (must not exceed current block number).
    /// @return totalSettledAmount The total amount settled and transferred.
    /// @return totalNetPayeeAmount The net amount credited to the payee after fees.
    /// @return totalPaymentFee The fee retained by the payment contract.
    /// @return totalOperatorCommission The commission credited to the operator.
    /// @return finalSettledEpoch The epoch up to which settlement was actually completed.
<<<<<<< HEAD
    /// @return note Additional information about the settlement (especially from arbitration).
    function settleRail(uint256 railId, uint256 untilEpoch)
=======
    /// @return note Additional information about the settlement (especially from validation).
    function settleRail(
        uint256 railId,
        uint256 untilEpoch
    )
>>>>>>> 0d937f74
        public
        nonReentrant
        validateRailActive(railId)
        onlyRailParticipant(railId)
        settleAccountLockupBeforeAndAfterForRail(railId, false, 0)
        returns (
            uint256 totalSettledAmount,
            uint256 totalNetPayeeAmount,
            uint256 totalPaymentFee,
            uint256 totalOperatorCommission,
            uint256 finalSettledEpoch,
            string memory note
        )
    {
        return settleRailInternal(railId, untilEpoch, false);
    }

<<<<<<< HEAD
    function settleRailInternal(uint256 railId, uint256 untilEpoch, bool skipArbitration)
=======
    function settleRailInternal(
        uint256 railId,
        uint256 untilEpoch,
        bool skipValidation
    )
>>>>>>> 0d937f74
        internal
        returns (
            uint256 totalSettledAmount,
            uint256 totalNetPayeeAmount,
            uint256 totalPaymentFee,
            uint256 totalOperatorCommission,
            uint256 finalSettledEpoch,
            string memory note
        )
    {
        require(untilEpoch <= block.number, "failed to settle: cannot settle future epochs");

        Rail storage rail = rails[railId];
        Account storage payer = accounts[rail.token][rail.from];

        // Handle terminated and fully settled rails that are still not finalised
        if (isRailTerminated(rail) && rail.settledUpTo >= rail.endEpoch) {
            finalizeTerminatedRail(rail, payer);
            return (0, 0, 0, 0, rail.settledUpTo, "rail fully settled and finalized");
        }

        // Calculate the maximum settlement epoch based on account lockup
        uint256 maxSettlementEpoch;
        if (!isRailTerminated(rail)) {
            maxSettlementEpoch = min(untilEpoch, payer.lockupLastSettledAt);
        } else {
            maxSettlementEpoch = min(untilEpoch, rail.endEpoch);
        }

        uint256 startEpoch = rail.settledUpTo;
        // Nothing to settle (already settled or zero-duration)
        if (startEpoch >= maxSettlementEpoch) {
            return (
                0,
                0,
                0,
                0,
                startEpoch,
                string.concat("already settled up to epoch ", Strings.toString(maxSettlementEpoch))
            );
        }

        // Process settlement depending on whether rate changes exist
        if (rail.rateChangeQueue.isEmpty()) {
            (
                uint256 amount,
                uint256 netPayeeAmount,
                uint256 paymentFee,
                uint256 operatorCommission,
                string memory segmentNote
<<<<<<< HEAD
            ) = _settleSegment(railId, startEpoch, maxSettlementEpoch, rail.paymentRate, skipArbitration);
=======
            ) = _settleSegment(
                    railId,
                    startEpoch,
                    maxSettlementEpoch,
                    rail.paymentRate,
                    skipValidation
                );
>>>>>>> 0d937f74

            require(rail.settledUpTo > startEpoch, "No progress in settlement");

            return checkAndFinalizeTerminatedRail(
                rail,
                payer,
                amount,
                netPayeeAmount,
                paymentFee,
                operatorCommission,
                rail.settledUpTo,
                segmentNote,
                string.concat(segmentNote, "terminated rail fully settled and finalized.")
            );
        } else {
            (
                uint256 settledAmount,
                uint256 netPayeeAmount,
                uint256 paymentFee,
                uint256 operatorCommission,
                string memory settledNote
<<<<<<< HEAD
            ) = _settleWithRateChanges(railId, rail.paymentRate, startEpoch, maxSettlementEpoch, skipArbitration);
=======
            ) = _settleWithRateChanges(
                    railId,
                    rail.paymentRate,
                    startEpoch,
                    maxSettlementEpoch,
                    skipValidation
                );
>>>>>>> 0d937f74

            return checkAndFinalizeTerminatedRail(
                rail,
                payer,
                settledAmount,
                netPayeeAmount,
                paymentFee,
                operatorCommission,
                rail.settledUpTo,
                settledNote,
                string.concat(settledNote, "terminated rail fully settled and finalized.")
            );
        }
    }

    function checkAndFinalizeTerminatedRail(
        Rail storage rail,
        Account storage payer,
        uint256 totalSettledAmount,
        uint256 totalNetPayeeAmount,
        uint256 totalPaymentFee,
        uint256 totalOperatorCommission,
        uint256 finalEpoch,
        string memory regularNote,
        string memory finalizedNote
    ) internal returns (uint256, uint256, uint256, uint256, uint256, string memory) {
        // Check if rail is a terminated rail that's now fully settled
        if (isRailTerminated(rail) && rail.settledUpTo >= maxSettlementEpochForTerminatedRail(rail)) {
            finalizeTerminatedRail(rail, payer);
            return (
                totalSettledAmount,
                totalNetPayeeAmount,
                totalPaymentFee,
                totalOperatorCommission,
                finalEpoch,
                finalizedNote
            );
        }

        return
            (totalSettledAmount, totalNetPayeeAmount, totalPaymentFee, totalOperatorCommission, finalEpoch, regularNote);
    }

    function finalizeTerminatedRail(Rail storage rail, Account storage payer) internal {
        // Reduce the lockup by the fixed amount
        require(payer.lockupCurrent >= rail.lockupFixed, "lockup inconsistency during rail finalization");
        payer.lockupCurrent -= rail.lockupFixed;

        // Get operator approval for finalization update
        OperatorApproval storage operatorApproval = operatorApprovals[rail.token][rail.from][rail.operator];
        // Calculate current (old) lockup.
        uint256 oldLockup = rail.lockupFixed + (rail.paymentRate * rail.lockupPeriod);

        updateOperatorLockupUsage(operatorApproval, oldLockup, 0);

        // Zero out the rail to mark it as inactive
        _zeroOutRail(rail);
    }

    function _settleWithRateChanges(
        uint256 railId,
        uint256 currentRate,
        uint256 startEpoch,
        uint256 targetEpoch,
        bool skipValidation
    )
        internal
        returns (
            uint256 totalSettledAmount,
            uint256 totalNetPayeeAmount,
            uint256 totalPaymentFee,
            uint256 totalOperatorCommission,
            string memory note
        )
    {
        Rail storage rail = rails[railId];
        RateChangeQueue.Queue storage rateQueue = rail.rateChangeQueue;

        SettlementState memory state = SettlementState({
            totalSettledAmount: 0,
            totalNetPayeeAmount: 0,
            totalPaymentFee: 0,
            totalOperatorCommission: 0,
            processedEpoch: startEpoch,
            note: ""
        });

        // Process each segment until we reach the target epoch or hit an early exit condition
        while (state.processedEpoch < targetEpoch) {
            (uint256 segmentEndBoundary, uint256 segmentRate) =
                _getNextSegmentBoundary(rateQueue, currentRate, state.processedEpoch, targetEpoch);

            // if current segment rate is zero, advance settlement to end of this segment and continue
            if (segmentRate == 0) {
                rail.settledUpTo = segmentEndBoundary;
                state.processedEpoch = segmentEndBoundary;

                // Remove the processed rate change from the queue if it exists
                if (!rateQueue.isEmpty()) {
                    rateQueue.dequeue();
                }

                // Continue to next segment
                continue;
            }

            // Settle the current segment with potentially validated outcomes
            (
                uint256 segmentSettledAmount,
                uint256 segmentNetPayeeAmount,
                uint256 segmentPaymentFee,
                uint256 segmentOperatorCommission,
<<<<<<< HEAD
                string memory arbitrationNote
            ) = _settleSegment(railId, state.processedEpoch, segmentEndBoundary, segmentRate, skipArbitration);
=======
                string memory validationNote
            ) = _settleSegment(
                    railId,
                    state.processedEpoch,
                    segmentEndBoundary,
                    segmentRate,
                    skipValidation
                );
>>>>>>> 0d937f74

            // If validator returned no progress, exit early without updating state
            if (rail.settledUpTo <= state.processedEpoch) {
                return (
                    state.totalSettledAmount,
                    state.totalNetPayeeAmount,
                    state.totalPaymentFee,
                    state.totalOperatorCommission,
                    validationNote
                );
            }

            // Add the settled amounts to our running totals
            state.totalSettledAmount += segmentSettledAmount;
            state.totalNetPayeeAmount += segmentNetPayeeAmount;
            state.totalPaymentFee += segmentPaymentFee;
            state.totalOperatorCommission += segmentOperatorCommission;

            // If validator partially settled the segment, exit early
            if (rail.settledUpTo < segmentEndBoundary) {
                return (
                    state.totalSettledAmount,
                    state.totalNetPayeeAmount,
                    state.totalPaymentFee,
                    state.totalOperatorCommission,
                    validationNote
                );
            }

            // Successfully settled full segment, update tracking values
            state.processedEpoch = rail.settledUpTo;
            state.note = validationNote;

            // Remove the processed rate change from the queue
            if (!rateQueue.isEmpty()) {
                rateQueue.dequeue();
            }
        }

        // We've successfully settled up to the target epoch
        return (
            state.totalSettledAmount,
            state.totalNetPayeeAmount,
            state.totalPaymentFee,
            state.totalOperatorCommission,
            state.note
        );
    }

    function _getNextSegmentBoundary(
        RateChangeQueue.Queue storage rateQueue,
        uint256 currentRate,
        uint256 processedEpoch,
        uint256 targetEpoch
    ) internal view returns (uint256 segmentEndBoundary, uint256 segmentRate) {
        // Default boundary is the target we want to reach
        segmentEndBoundary = targetEpoch;
        segmentRate = currentRate;

        // If we have rate changes in the queue, use the rate from the next change
        if (!rateQueue.isEmpty()) {
            RateChangeQueue.RateChange memory nextRateChange = rateQueue.peek();

            // Validate rate change queue consistency
            require(nextRateChange.untilEpoch >= processedEpoch, "rate queue is in an invalid state");

            // Boundary is the minimum of our target or the next rate change epoch
            segmentEndBoundary = min(targetEpoch, nextRateChange.untilEpoch);
            segmentRate = nextRateChange.rate;
        }
    }

<<<<<<< HEAD
    function _settleSegment(uint256 railId, uint256 epochStart, uint256 epochEnd, uint256 rate, bool skipArbitration)
=======
    function _settleSegment(
        uint256 railId,
        uint256 epochStart,
        uint256 epochEnd,
        uint256 rate,
        bool skipValidation
    )
>>>>>>> 0d937f74
        internal
        returns (
            uint256 totalSettledAmount,
            uint256 netPayeeAmount,
            uint256 paymentFee,
            uint256 operatorCommission,
            string memory note
        )
    {
        Rail storage rail = rails[railId];
        Account storage payer = accounts[rail.token][rail.from];
        Account storage payee = accounts[rail.token][rail.to];

        if (rate == 0) {
            rail.settledUpTo = epochEnd;
            return (0, 0, 0, 0, "Zero rate payment rail");
        }

        // Calculate the default settlement values (without validation)
        uint256 duration = epochEnd - epochStart;
        uint256 expectedSettledAmount = rate * duration;
        uint256 settledAmount = expectedSettledAmount;
        uint256 settledUntilEpoch = epochEnd;
        note = "";

<<<<<<< HEAD
        // If this rail has an arbiter and we're not skipping arbitration, let it decide on the final settlement amount
        if (rail.arbiter != address(0) && !skipArbitration) {
            IArbiter arbiter = IArbiter(rail.arbiter);
            IArbiter.ArbitrationResult memory result =
                arbiter.arbitratePayment(railId, settledAmount, epochStart, epochEnd, rate);

            // Ensure arbiter doesn't settle beyond our segment's end boundary
            require(result.settleUpto <= epochEnd, "arbiter settled beyond segment end");
            require(result.settleUpto >= epochStart, "arbiter settled before segment start");
=======
        // If this rail has an validator and we're not skipping validation, let it decide on the final settlement amount
        if (rail.validator != address(0) && !skipValidation) {
            IValidator validator = IValidator(rail.validator);
            IValidator.ValidationResult memory result = validator.validatePayment(
                railId,
                settledAmount,
                epochStart,
                epochEnd,
                rate
            );

            // Ensure validator doesn't settle beyond our segment's end boundary
            require(
                result.settleUpto <= epochEnd,
                "validator settled beyond segment end"
            );
            require(
                result.settleUpto >= epochStart,
                "validator settled before segment start"
            );
>>>>>>> 0d937f74

            settledUntilEpoch = result.settleUpto;
            settledAmount = result.modifiedAmount;
            note = result.note;

            // Ensure validator doesn't allow more payment than the maximum possible
            // for the epochs they're confirming
            uint256 maxAllowedAmount = rate * (settledUntilEpoch - epochStart);
            require(
                result.modifiedAmount <= maxAllowedAmount,
                "validator modified amount exceeds maximum for settled duration"
            );
        }

        // Verify payer has sufficient funds for the settlement
        require(payer.funds >= settledAmount, "failed to settle: insufficient funds to cover settlement");

        // Verify payer has sufficient lockup for the settlement
        require(payer.lockupCurrent >= settledAmount, "failed to settle: insufficient lockup to cover settlement");

        // Transfer funds from payer (always pays full settled amount)
        payer.funds -= settledAmount;

        // Calculate fees, pay operator commission and track platform fees
        (netPayeeAmount, paymentFee, operatorCommission) =
            calculateAndPayFees(settledAmount, rail.token, rail.serviceFeeRecipient, rail.commissionRateBps);

        // Credit payee
        payee.funds += netPayeeAmount;

        // Reduce the lockup by the expected settled amount previously added to the current lockup
        payer.lockupCurrent -= expectedSettledAmount;

        // Update the rail's settled epoch
        rail.settledUpTo = settledUntilEpoch;

        // Invariant check: lockup should never exceed funds
        require(
            payer.lockupCurrent <= payer.funds,
            "failed to settle: invariant violation: insufficient funds to cover lockup after settlement"
        );

        return (settledAmount, netPayeeAmount, paymentFee, operatorCommission, note);
    }

    function isAccountLockupFullySettled(Account storage account) internal view returns (bool) {
        return account.lockupLastSettledAt == block.number;
    }

    // attempts to settle account lockup up to and including the current epoch
    // returns the actual epoch upto and including which the lockup was settled
    function settleAccountLockup(Account storage account) internal returns (uint256) {
        uint256 currentEpoch = block.number;
        uint256 elapsedTime = currentEpoch - account.lockupLastSettledAt;

        if (elapsedTime <= 0) {
            return account.lockupLastSettledAt;
        }

        if (account.lockupRate == 0) {
            account.lockupLastSettledAt = currentEpoch;
            return currentEpoch;
        }

        uint256 additionalLockup = account.lockupRate * elapsedTime;

        // we have sufficient funds to cover account lockup upto and including the current epoch
        if (account.funds >= account.lockupCurrent + additionalLockup) {
            account.lockupCurrent += additionalLockup;
            account.lockupLastSettledAt = currentEpoch;
            return currentEpoch;
        }

        require(
            account.funds >= account.lockupCurrent,
            "failed to settle: invariant violation: insufficient funds to cover lockup"
        );
        // If insufficient, calculate the fractional epoch where funds became insufficient
        uint256 availableFunds = account.funds - account.lockupCurrent;

        if (availableFunds == 0) {
            return account.lockupLastSettledAt;
        }

        // Round down to the nearest whole epoch
        uint256 fractionalEpochs = availableFunds / account.lockupRate;

        // Apply lockup up to this point
        account.lockupCurrent += account.lockupRate * fractionalEpochs;
        account.lockupLastSettledAt = account.lockupLastSettledAt + fractionalEpochs;
        return account.lockupLastSettledAt;
    }

    function remainingEpochsForTerminatedRail(Rail storage rail) internal view returns (uint256) {
        require(isRailTerminated(rail), "rail is not terminated");

        // If current block beyond end epoch, return 0
        if (block.number > rail.endEpoch) {
            return 0;
        }

        // Return the number of epochs (blocks) remaining until end epoch
        return rail.endEpoch - block.number;
    }

    function isRailTerminated(Rail storage rail) internal view returns (bool) {
        require(rail.from != address(0), "failed to check: rail does not exist");
        return rail.endEpoch > 0;
    }

    // Get the final settlement epoch for a terminated rail
    function maxSettlementEpochForTerminatedRail(Rail storage rail) internal view returns (uint256) {
        require(isRailTerminated(rail), "rail is not terminated");
        return rail.endEpoch;
    }

    function _zeroOutRail(Rail storage rail) internal {
        // Check if queue is empty before clearing
        require(rail.rateChangeQueue.isEmpty(), "rate change queue must be empty post full settlement");

        rail.token = address(0);
        rail.from = address(0); // This now marks the rail as inactive
        rail.to = address(0);
        rail.operator = address(0);
        rail.validator = address(0);
        rail.paymentRate = 0;
        rail.lockupFixed = 0;
        rail.lockupPeriod = 0;
        rail.settledUpTo = 0;
        rail.endEpoch = 0;
        rail.commissionRateBps = 0;
    }

    function updateOperatorRateUsage(OperatorApproval storage approval, uint256 oldRate, uint256 newRate) internal {
        if (newRate > oldRate) {
            uint256 rateIncrease = newRate - oldRate;
            require(
                approval.rateUsage + rateIncrease <= approval.rateAllowance, "operation exceeds operator rate allowance"
            );
            approval.rateUsage += rateIncrease;
        } else if (oldRate > newRate) {
            uint256 rateDecrease = oldRate - newRate;
            approval.rateUsage = approval.rateUsage > rateDecrease ? approval.rateUsage - rateDecrease : 0;
        }
    }

    function updateOperatorLockupUsage(OperatorApproval storage approval, uint256 oldLockup, uint256 newLockup)
        internal
    {
        if (newLockup > oldLockup) {
            uint256 lockupIncrease = newLockup - oldLockup;
            require(
                approval.lockupUsage + lockupIncrease <= approval.lockupAllowance,
                "operation exceeds operator lockup allowance"
            );
            approval.lockupUsage += lockupIncrease;
        } else if (oldLockup > newLockup) {
            uint256 lockupDecrease = oldLockup - newLockup;
            approval.lockupUsage = approval.lockupUsage > lockupDecrease ? approval.lockupUsage - lockupDecrease : 0;
        }
    }

    function updateOperatorAllowanceForOneTimePayment(OperatorApproval storage approval, uint256 oneTimePayment)
        internal
    {
        if (oneTimePayment == 0) return;

        // Reduce lockup usage
        approval.lockupUsage = approval.lockupUsage - oneTimePayment;

        // Reduce lockup allowance
        approval.lockupAllowance =
            oneTimePayment > approval.lockupAllowance ? 0 : approval.lockupAllowance - oneTimePayment;
    }

    /// @notice Allows the contract owner to withdraw accumulated payment fees.
    /// @param token The ERC20 token address of the fees to withdraw.
    /// @param to The address to send the withdrawn fees to.
    /// @param amount The amount of fees to withdraw.
    function withdrawFees(address token, address to, uint256 amount)
        external
        onlyOwner
        nonReentrant
        validateNonZeroAddress(to, "to")
    {
        uint256 currentFees = accumulatedFees[token];
        require(amount <= currentFees, "amount exceeds accumulated fees");

        // Decrease tracked fees first to prevent reentrancy issues
        accumulatedFees[token] = currentFees - amount;

        // Perform the transfer
        IERC20(token).safeTransfer(to, amount);
    }

    /// @notice Returns information about all accumulated fees
    /// @return tokens Array of token addresses that have accumulated fees
    /// @return amounts Array of fee amounts corresponding to each token
    /// @return count Total number of tokens with accumulated fees
    function getAllAccumulatedFees()
        external
        view
        returns (address[] memory tokens, uint256[] memory amounts, uint256 count)
    {
        count = feeTokens.length;
        tokens = new address[](count);
        amounts = new uint256[](count);
        for (uint256 i = 0; i < count; i++) {
            address token = feeTokens[i];
            tokens[i] = token;
            amounts[i] = accumulatedFees[token];
        }

        return (tokens, amounts, count);
    }

    /**
     * @notice Gets all rails where the given address is the payer for a specific token.
     * @param payer The address of the payer to get rails for.
     * @param token The token address to filter rails by.
     * @return Array of RailInfo structs containing rail IDs and termination status.
     */
    function getRailsForPayerAndToken(address payer, address token) external view returns (RailInfo[] memory) {
        return _getRailsForAddressAndToken(payer, token, true);
    }

    /**
     * @notice Gets all rails where the given address is the payee for a specific token.
     * @param payee The address of the payee to get rails for.
     * @param token The token address to filter rails by.
     * @return Array of RailInfo structs containing rail IDs and termination status.
     */
    function getRailsForPayeeAndToken(address payee, address token) external view returns (RailInfo[] memory) {
        return _getRailsForAddressAndToken(payee, token, false);
    }

    /**
     * @dev Internal function to get rails for either a payer or payee.
     * @param addr The address to get rails for (either payer or payee).
     * @param token The token address to filter rails by.
     * @param isPayer If true, search for rails where addr is the payer, otherwise search for rails where addr is the payee.
     * @return Array of RailInfo structs containing rail IDs and termination status.
     */
    function _getRailsForAddressAndToken(address addr, address token, bool isPayer)
        internal
        view
        returns (RailInfo[] memory)
    {
        // Get the appropriate list of rails based on whether we're looking for payer or payee
        uint256[] storage allRailIds = isPayer ? payerRails[token][addr] : payeeRails[token][addr];
        uint256 railsLength = allRailIds.length;

        RailInfo[] memory tempResults = new RailInfo[](railsLength);
        uint256 resultCount = 0;

        for (uint256 i = 0; i < railsLength; i++) {
            uint256 railId = allRailIds[i];
            Rail storage rail = rails[railId];

            // Skip non-existent rails
            if (rail.from == address(0)) continue;

            // Add rail to our temporary array
            tempResults[resultCount] =
                RailInfo({railId: railId, isTerminated: rail.endEpoch > 0, endEpoch: rail.endEpoch});
            resultCount++;
        }

        // Create correctly sized final result array
        RailInfo[] memory result = new RailInfo[](resultCount);

        // Only copy if we have results (avoid unnecessary operations)
        if (resultCount > 0) {
            for (uint256 i = 0; i < resultCount; i++) {
                result[i] = tempResults[i];
            }
        }

        return result;
    }

    /// @notice Number of pending rate-change entries for a rail
    function getRateChangeQueueSize(uint256 railId) external view returns (uint256) {
        return rails[railId].rateChangeQueue.size();
    }

    /**
     * @notice Gets information about an account - when it would go into debt, total balance, available balance, and lockup rate.
     * @param token The token address to get account info for.
     * @param owner The address of the account owner.
     * @return fundedUntilEpoch The epoch at which the account would go into debt given current lockup rate and balance.
     * @return currentFunds The current funds in the account.
     * @return availableFunds The funds available after accounting for simulated lockup.
     * @return currentLockupRate The current lockup rate per epoch.
     */
    function getAccountInfoIfSettled(address token, address owner)
        external
        view
        returns (uint256 fundedUntilEpoch, uint256 currentFunds, uint256 availableFunds, uint256 currentLockupRate)
    {
        Account storage account = accounts[token][owner];

        currentFunds = account.funds;
        currentLockupRate = account.lockupRate;

        uint256 currentEpoch = block.number;
        uint256 elapsedTime = currentEpoch - account.lockupLastSettledAt;
        uint256 simulatedLockupCurrent = account.lockupCurrent;

        // Early return for simple cases: no elapsed time or no lockup rate
        if (elapsedTime <= 0 || account.lockupRate == 0) {
            availableFunds = account.funds > simulatedLockupCurrent ? account.funds - simulatedLockupCurrent : 0;

            // If no lockup rate, account never goes into debt
            fundedUntilEpoch = account.lockupRate == 0
                ? type(uint256).max
                : availableFunds == 0 ? account.lockupLastSettledAt : currentEpoch + (availableFunds / account.lockupRate);

            return (fundedUntilEpoch, currentFunds, availableFunds, currentLockupRate);
        }

        // Handle case where we need to calculate additional lockup
        uint256 additionalLockup = account.lockupRate * elapsedTime;

        // If we have sufficient funds to cover the additional lockup
        if (account.funds >= account.lockupCurrent + additionalLockup) {
            simulatedLockupCurrent = account.lockupCurrent + additionalLockup;
        } else {
            // Calculate partial settlement
            uint256 availableForLockup = account.funds - account.lockupCurrent;
            if (availableForLockup > 0) {
                // Calculate how many epochs we can fund with available funds
                uint256 fractionalEpochs = availableForLockup / account.lockupRate;
                simulatedLockupCurrent = account.lockupCurrent + (account.lockupRate * fractionalEpochs);
            }
        }

        // Calculate available balance and fundedUntilEpoch
        availableFunds = account.funds > simulatedLockupCurrent ? account.funds - simulatedLockupCurrent : 0;

        if (availableFunds == 0) {
            // Calculate when debt started based on how many epochs we could fund
            uint256 fractionalEpochs = (simulatedLockupCurrent - account.lockupCurrent) / account.lockupRate;
            fundedUntilEpoch = account.lockupLastSettledAt + fractionalEpochs;
        } else {
            uint256 epochsUntilDebt = availableFunds / account.lockupRate;
            fundedUntilEpoch = currentEpoch + epochsUntilDebt;
        }
    }
}

function min(uint256 a, uint256 b) pure returns (uint256) {
    return a < b ? a : b;
}<|MERGE_RESOLUTION|>--- conflicted
+++ resolved
@@ -257,22 +257,6 @@
     /// @param railId the ID of the rail.
     function getRail(uint256 railId) external view validateRailActive(railId) returns (RailView memory) {
         Rail storage rail = rails[railId];
-<<<<<<< HEAD
-        return RailView({
-            token: rail.token,
-            from: rail.from,
-            to: rail.to,
-            operator: rail.operator,
-            arbiter: rail.arbiter,
-            paymentRate: rail.paymentRate,
-            lockupPeriod: rail.lockupPeriod,
-            lockupFixed: rail.lockupFixed,
-            settledUpTo: rail.settledUpTo,
-            endEpoch: rail.endEpoch,
-            commissionRateBps: rail.commissionRateBps,
-            serviceFeeRecipient: rail.serviceFeeRecipient
-        });
-=======
         return
             RailView({
                 token: rail.token,
@@ -288,7 +272,6 @@
                 commissionRateBps: rail.commissionRateBps,
                 serviceFeeRecipient: rail.serviceFeeRecipient
             });
->>>>>>> 0d937f74
     }
 
     /// @notice Updates the approval status and allowances for an operator on behalf of the message sender.
@@ -704,16 +687,11 @@
         }
 
         // Only queue the previous rate once per epoch
-<<<<<<< HEAD
-        if (rail.rateChangeQueue.isEmpty() || rail.rateChangeQueue.peekTail().untilEpoch != block.number) {
-            // For arbitrated rails, we need to enqueue the old rate.
-=======
         if (
             rail.rateChangeQueue.isEmpty() ||
             rail.rateChangeQueue.peekTail().untilEpoch != block.number
         ) {
             // For validated rails, we need to enqueue the old rate.
->>>>>>> 0d937f74
             // This ensures that the old rate is applied up to and including the current block.
             // The new rate will be applicable starting from the next block.
             rail.rateChangeQueue.enqueue(oldRate, block.number);
@@ -789,13 +767,9 @@
     /// @return totalOperatorCommission The commission credited to the operator.
     /// @return finalSettledEpoch The epoch up to which settlement was actually completed.
     /// @return note Additional information about the settlement.
-<<<<<<< HEAD
-    function settleTerminatedRailWithoutArbitration(uint256 railId)
-=======
     function settleTerminatedRailWithoutValidation(
         uint256 railId
     )
->>>>>>> 0d937f74
         external
         nonReentrant
         validateRailActive(railId)
@@ -829,16 +803,11 @@
     /// @return totalPaymentFee The fee retained by the payment contract.
     /// @return totalOperatorCommission The commission credited to the operator.
     /// @return finalSettledEpoch The epoch up to which settlement was actually completed.
-<<<<<<< HEAD
-    /// @return note Additional information about the settlement (especially from arbitration).
-    function settleRail(uint256 railId, uint256 untilEpoch)
-=======
     /// @return note Additional information about the settlement (especially from validation).
     function settleRail(
         uint256 railId,
         uint256 untilEpoch
     )
->>>>>>> 0d937f74
         public
         nonReentrant
         validateRailActive(railId)
@@ -856,15 +825,11 @@
         return settleRailInternal(railId, untilEpoch, false);
     }
 
-<<<<<<< HEAD
-    function settleRailInternal(uint256 railId, uint256 untilEpoch, bool skipArbitration)
-=======
     function settleRailInternal(
         uint256 railId,
         uint256 untilEpoch,
         bool skipValidation
     )
->>>>>>> 0d937f74
         internal
         returns (
             uint256 totalSettledAmount,
@@ -915,9 +880,6 @@
                 uint256 paymentFee,
                 uint256 operatorCommission,
                 string memory segmentNote
-<<<<<<< HEAD
-            ) = _settleSegment(railId, startEpoch, maxSettlementEpoch, rail.paymentRate, skipArbitration);
-=======
             ) = _settleSegment(
                     railId,
                     startEpoch,
@@ -925,7 +887,6 @@
                     rail.paymentRate,
                     skipValidation
                 );
->>>>>>> 0d937f74
 
             require(rail.settledUpTo > startEpoch, "No progress in settlement");
 
@@ -947,9 +908,6 @@
                 uint256 paymentFee,
                 uint256 operatorCommission,
                 string memory settledNote
-<<<<<<< HEAD
-            ) = _settleWithRateChanges(railId, rail.paymentRate, startEpoch, maxSettlementEpoch, skipArbitration);
-=======
             ) = _settleWithRateChanges(
                     railId,
                     rail.paymentRate,
@@ -957,7 +915,6 @@
                     maxSettlementEpoch,
                     skipValidation
                 );
->>>>>>> 0d937f74
 
             return checkAndFinalizeTerminatedRail(
                 rail,
@@ -1070,10 +1027,6 @@
                 uint256 segmentNetPayeeAmount,
                 uint256 segmentPaymentFee,
                 uint256 segmentOperatorCommission,
-<<<<<<< HEAD
-                string memory arbitrationNote
-            ) = _settleSegment(railId, state.processedEpoch, segmentEndBoundary, segmentRate, skipArbitration);
-=======
                 string memory validationNote
             ) = _settleSegment(
                     railId,
@@ -1082,7 +1035,6 @@
                     segmentRate,
                     skipValidation
                 );
->>>>>>> 0d937f74
 
             // If validator returned no progress, exit early without updating state
             if (rail.settledUpTo <= state.processedEpoch) {
@@ -1155,9 +1107,6 @@
         }
     }
 
-<<<<<<< HEAD
-    function _settleSegment(uint256 railId, uint256 epochStart, uint256 epochEnd, uint256 rate, bool skipArbitration)
-=======
     function _settleSegment(
         uint256 railId,
         uint256 epochStart,
@@ -1165,7 +1114,6 @@
         uint256 rate,
         bool skipValidation
     )
->>>>>>> 0d937f74
         internal
         returns (
             uint256 totalSettledAmount,
@@ -1191,17 +1139,6 @@
         uint256 settledUntilEpoch = epochEnd;
         note = "";
 
-<<<<<<< HEAD
-        // If this rail has an arbiter and we're not skipping arbitration, let it decide on the final settlement amount
-        if (rail.arbiter != address(0) && !skipArbitration) {
-            IArbiter arbiter = IArbiter(rail.arbiter);
-            IArbiter.ArbitrationResult memory result =
-                arbiter.arbitratePayment(railId, settledAmount, epochStart, epochEnd, rate);
-
-            // Ensure arbiter doesn't settle beyond our segment's end boundary
-            require(result.settleUpto <= epochEnd, "arbiter settled beyond segment end");
-            require(result.settleUpto >= epochStart, "arbiter settled before segment start");
-=======
         // If this rail has an validator and we're not skipping validation, let it decide on the final settlement amount
         if (rail.validator != address(0) && !skipValidation) {
             IValidator validator = IValidator(rail.validator);
@@ -1222,7 +1159,6 @@
                 result.settleUpto >= epochStart,
                 "validator settled before segment start"
             );
->>>>>>> 0d937f74
 
             settledUntilEpoch = result.settleUpto;
             settledAmount = result.modifiedAmount;
