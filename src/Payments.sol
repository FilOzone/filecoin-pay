// SPDX-License-Identifier: MIT
pragma solidity ^0.8.20;

import "@openzeppelin/contracts/token/ERC20/IERC20.sol";
import "@openzeppelin/contracts/token/ERC20/utils/SafeERC20.sol";
import "@openzeppelin/contracts/utils/ReentrancyGuard.sol";
import "@openzeppelin/contracts-upgradeable/proxy/utils/Initializable.sol";
import "@openzeppelin/contracts-upgradeable/proxy/utils/UUPSUpgradeable.sol";
import "@openzeppelin/contracts-upgradeable/access/OwnableUpgradeable.sol";
import "./RateChangeQueue.sol";
import "@openzeppelin/contracts/utils/Strings.sol";

interface IArbiter {
    struct ArbitrationResult {
        // The actual payment amount determined by the arbiter after arbitration of a rail during settlement
        uint256 modifiedAmount;
        // The epoch up to and including which settlement should occur.
        uint256 settleUpto;
        // A placeholder note for any additional information the arbiter wants to send to the caller of `settleRail`
        string note;
    }

    function arbitratePayment(
        uint256 railId,
        uint256 proposedAmount,
        // the epoch up to and including which the rail has already been settled
        uint256 fromEpoch,
        // the epoch up to and including which arbitration is requested; payment will be arbitrated for (toEpoch - fromEpoch) epochs
        uint256 toEpoch,
        uint256 rate
    ) external returns (ArbitrationResult memory result);
}

// @title Payments contract.
contract Payments is
    Initializable,
    UUPSUpgradeable,
    OwnableUpgradeable,
    ReentrancyGuard
{
    using SafeERC20 for IERC20;
    using RateChangeQueue for RateChangeQueue.Queue;

    // Maximum commission rate in basis points (100% = 10000 BPS)
    uint256 public constant COMMISSION_MAX_BPS = 10000;

<<<<<<< HEAD
    uint256 public constant PAYMENT_COMISSION_BPS = 100; //(1 % comission)
=======
    uint256 public constant PAYMENT_FEE_BPS = 10; //(0.1 % fee)
>>>>>>> a1c908e9

    struct Account {
        uint256 funds;
        uint256 lockupCurrent;
        uint256 lockupRate;
        // epoch up to and including which lockup has been settled for the account
        uint256 lockupLastSettledAt;
    }

    struct Rail {
        address token;
        address from;
        address to;
        address operator;
        address arbiter;
        uint256 paymentRate;
        uint256 lockupPeriod;
        uint256 lockupFixed;
        // epoch up to and including which this rail has been settled
        uint256 settledUpTo;
        RateChangeQueue.Queue rateChangeQueue;
        uint256 endEpoch; // Final epoch up to which the rail can be settled (0 if not terminated)
        // Operator commission rate in basis points (e.g., 100 BPS = 1%)
        uint256 commissionRateBps;
    }

    struct OperatorApproval {
        bool isApproved;
        uint256 rateAllowance;
        uint256 lockupAllowance;
        uint256 rateUsage; // Track actual usage for rate
        uint256 lockupUsage; // Track actual usage for lockup
    }

    struct PayeeCommissionLimit {
        uint256 maxBps;
        bool isSet;
    }

    // Counter for generating unique rail IDs
    uint256 private _nextRailId = 1;

    // token => owner => Account
    mapping(address => mapping(address => Account)) public accounts;

    // railId => Rail
    mapping(uint256 => Rail) internal rails;

    // Struct to hold rail data without the RateChangeQueue (for external returns)
    struct RailView {
        address token;
        address from;
        address to;
        address operator;
        address arbiter;
        uint256 paymentRate;
        uint256 lockupPeriod;
        uint256 lockupFixed;
        uint256 settledUpTo;
        uint256 endEpoch;
        // Operator commission rate in basis points (e.g., 100 BPS = 1%)
        uint256 commissionRateBps;
    }

    // token => client => operator => Approval
    mapping(address => mapping(address => mapping(address => OperatorApproval)))
        public operatorApprovals;

    // token => payee => max commission BPS 
    mapping(address => mapping(address => PayeeCommissionLimit)) public payeeCommissionLimits;

    // token => amount of accumulated fees owned by the contract owner
    mapping(address => uint256) public accumulatedFees;
<<<<<<< HEAD
=======
    
    // Tracks whether a token has ever had fees collected, to prevent duplicates in feeTokens
    mapping(address => bool) public hasCollectedFees;

    // Array to track all tokens that have ever accumulated fees
    address[] private feeTokens;
>>>>>>> a1c908e9

    /// @custom:oz-upgrades-unsafe-allow constructor
    constructor() {
        _disableInitializers();
    }

    function initialize() public initializer {
        __Ownable_init(msg.sender);
        __UUPSUpgradeable_init();
    }

    function _authorizeUpgrade(
        address newImplementation
    ) internal override onlyOwner {}

    modifier validateRailActive(uint256 railId) {
        require(
            rails[railId].from != address(0),
            "rail does not exist or is beyond it's last settlement after termination"
        );
        _;
    }

    modifier onlyRailClient(uint256 railId) {
        require(
            rails[railId].from == msg.sender,
            "only the rail client can perform this action"
        );
        _;
    }

    modifier onlyRailOperator(uint256 railId) {
        require(
            rails[railId].operator == msg.sender,
            "only the rail operator can perform this action"
        );
        _;
    }

    modifier onlyRailParticipant(uint256 railId) {
        require(
            rails[railId].from == msg.sender ||
                rails[railId].operator == msg.sender ||
                rails[railId].to == msg.sender,
            "failed to authorize: caller is not a rail participant"
        );
        _;
    }

    modifier validateRailNotTerminated(uint256 railId) {
        require(rails[railId].endEpoch == 0, "rail already terminated");
        _;
    }

    modifier validateRailTerminated(uint256 railId) {
        require(
            isRailTerminated(rails[railId]),
            "can only be used on terminated rails"
        );
        _;
    }

    modifier validateNonZeroAddress(address addr, string memory varName) {
        require(
            addr != address(0),
            string.concat(varName, " address cannot be zero")
        );
        _;
    }

    modifier settleAccountLockupBeforeAndAfter(
        address token,
        address owner,
        bool settleFull
    ) {
        Account storage payer = accounts[token][owner];

        // Before function execution
        performSettlementCheck(payer, settleFull, true);

        _;

        // After function execution
        performSettlementCheck(payer, settleFull, false);
    }

    modifier settleAccountLockupBeforeAndAfterForRail(
        uint256 railId,
        bool settleFull,
        uint256 oneTimePayment
    ) {
        Rail storage rail = rails[railId];
        require(rails[railId].from != address(0), "rail is inactive");

        Account storage payer = accounts[rail.token][rail.from];

        require(
            rail.lockupFixed >= oneTimePayment,
            "one time payment cannot be greater than rail lockupFixed"
        );

        // Before function execution
        performSettlementCheck(payer, settleFull, true);

        // ---- EXECUTE FUNCTION
        _;
        // ---- FUNCTION EXECUTION COMPLETE

        // After function execution
        performSettlementCheck(payer, settleFull, false);
    }

    function performSettlementCheck(
        Account storage payer,
        bool settleFull,
        bool isBefore
    ) internal {
        require(
            payer.funds >= payer.lockupCurrent,
            isBefore
                ? "invariant failure: insufficient funds to cover lockup before function execution"
                : "invariant failure: insufficient funds to cover lockup after function execution"
        );

        settleAccountLockup(payer);

        // Verify full settlement if required
        // TODO: give the user feedback on what they need to deposit in their account to complete the operation.
        require(
            !settleFull || isAccountLockupFullySettled(payer),
            isBefore
                ? "payers's account lockup target was not met as a precondition of the requested operation"
                : "the requested operation would cause the payer's account lockup target to exceed the funds available in the account"
        );

        require(
            payer.funds >= payer.lockupCurrent,
            isBefore
                ? "invariant failure: insufficient funds to cover lockup before function execution"
                : "invariant failure: insufficient funds to cover lockup after function execution"
        );
    }

    /// @notice Gets the current state of the target rail or reverts if the rail isn't active.
    /// @param railId the ID of the rail.
    function getRail(
        uint256 railId
    ) external view validateRailActive(railId) returns (RailView memory) {
        Rail storage rail = rails[railId];
        return
            RailView({
                token: rail.token,
                from: rail.from,
                to: rail.to,
                operator: rail.operator,
                arbiter: rail.arbiter,
                paymentRate: rail.paymentRate,
                lockupPeriod: rail.lockupPeriod,
                lockupFixed: rail.lockupFixed,
                settledUpTo: rail.settledUpTo,
                endEpoch: rail.endEpoch,
                commissionRateBps: rail.commissionRateBps
            });
    }

    /// @notice Updates the approval status and allowances for an operator on behalf of the message sender.
    /// @param token The ERC20 token address for which the approval is being set.
    /// @param operator The address of the operator whose approval is being modified.
    /// @param approved Whether the operator is approved (true) or not (false) to create new rails>
    /// @param rateAllowance The maximum payment rate the operator can set across all rails created by the operator on behalf of the message sender. If this is less than the current payment rate, the operator will only be able to reduce rates until they fall below the target.
    /// @param lockupAllowance The maximum amount of funds the operator can lock up on behalf of the message sender towards future payments. If this exceeds the current total amount of funds locked towards future payments, the operator will only be able to reduce future lockup.
    function setOperatorApproval(
        address token,
        address operator,
        bool approved,
        uint256 rateAllowance,
        uint256 lockupAllowance
    )
        external
        validateNonZeroAddress(token, "token")
        validateNonZeroAddress(operator, "operator")
    {
        OperatorApproval storage approval = operatorApprovals[token][
            msg.sender
        ][operator];

        // Update approval status and allowances
        approval.isApproved = approved;
        approval.rateAllowance = rateAllowance;
        approval.lockupAllowance = lockupAllowance;
    }

    /// @notice Sets the maximum commission rate (in BPS) the caller (payee) will accept for a given token.
    /// @param token The ERC20 token address.
    /// @param maxBps The maximum commission in basis points (0-10000).
    function setPayeeMaxCommission(address token, uint256 maxBps) external validateNonZeroAddress(token, "token") {
        require(maxBps <= COMMISSION_MAX_BPS, "max commission exceeds maximum");
        payeeCommissionLimits[token][msg.sender] = PayeeCommissionLimit({
            maxBps: maxBps,
            isSet: true
        });
    }

    /// @notice Terminates a payment rail, preventing further payments after the rail's lockup period. After calling this method, the lockup period cannot be changed, and the rail's rate and fixed lockup may only be reduced.
    /// @param railId The ID of the rail to terminate.
    /// @custom:constraint Caller must be a rail client or operator.
    /// @custom:constraint Rail must be active and not already terminated.
    /// @custom:constraint If called by the client, the payer's account must be fully funded.
    /// @custom:constraint If called by the operator, the payer's funding status isn't checked.
    function terminateRail(
        uint256 railId
    )
        external
        validateRailActive(railId)
        nonReentrant
        validateRailNotTerminated(railId)
        settleAccountLockupBeforeAndAfterForRail(railId, false, 0)
    {
        Rail storage rail = rails[railId];
        Account storage payer = accounts[rail.token][rail.from];

        // Only client with fully settled lockup or operator can terminate a rail
        require(
            (msg.sender == rail.from && isAccountLockupFullySettled(payer)) ||
                msg.sender == rail.operator,
            "caller is not authorized: must be operator or client with settled lockup"
        );

        rail.endEpoch = payer.lockupLastSettledAt + rail.lockupPeriod;

        // Remove the rail rate from account lockup rate but don't set rail rate to zero yet.
        // The rail rate will be used to settle the rail and so we can't zero it yet.
        // However, we remove the rail rate from the client lockup rate because we don't want to
        // lock funds for the rail beyond `rail.endEpoch` as we're exiting the rail
        // after that epoch.
        require(
            payer.lockupRate >= rail.paymentRate,
            "lockup rate inconsistency"
        );
        payer.lockupRate -= rail.paymentRate;

        // Reduce operator rate allowance
        OperatorApproval storage operatorApproval = operatorApprovals[
            rail.token
        ][rail.from][rail.operator];
        updateOperatorRateUsage(operatorApproval, rail.paymentRate, 0);
    }

    /// @notice Deposits tokens from the message sender's account into `to`'s account.
    /// @param token The ERC20 token address to deposit.
    /// @param to The address whose account will be credited.
    /// @param amount The amount of tokens to deposit.
    /// @custom:constraint The message sender must have approved this contract to spend the requested amount via the ERC-20 token (`token`).
    function deposit(
        address token,
        address to,
        uint256 amount
    )
        external
        nonReentrant
        validateNonZeroAddress(token, "token")
        validateNonZeroAddress(to, "to")
        settleAccountLockupBeforeAndAfter(token, to, false)
    {
        // Create account if it doesn't exist
        Account storage account = accounts[token][to];

        // Transfer tokens from sender to contract
        IERC20(token).safeTransferFrom(msg.sender, address(this), amount);

        // Update account balance
        account.funds += amount;
    }

    /// @notice Withdraws tokens from the caller's account to the caller's account, up to the amount of currently available tokens (the tokens not currently locked in rails).
    /// @param token The ERC20 token address to withdraw.
    /// @param amount The amount of tokens to withdraw.
    function withdraw(
        address token,
        uint256 amount
    )
        external
        nonReentrant
        validateNonZeroAddress(token, "token")
        settleAccountLockupBeforeAndAfter(token, msg.sender, true)
    {
        return withdrawToInternal(token, msg.sender, amount);
    }

    /// @notice Withdraws tokens (`token`) from the caller's account to `to`, up to the amount of currently available tokens (the tokens not currently locked in rails).
    /// @param token The ERC20 token address to withdraw.
    /// @param to The address to receive the withdrawn tokens.
    /// @param amount The amount of tokens to withdraw.
    function withdrawTo(
        address token,
        address to,
        uint256 amount
    )
        external
        nonReentrant
        validateNonZeroAddress(token, "token")
        validateNonZeroAddress(to, "to")
        settleAccountLockupBeforeAndAfter(token, msg.sender, true)
    {
        return withdrawToInternal(token, to, amount);
    }

    function withdrawToInternal(
        address token,
        address to,
        uint256 amount
    ) internal {
        Account storage account = accounts[token][msg.sender];
        uint256 available = account.funds - account.lockupCurrent;
        require(
            amount <= available,
            "insufficient unlocked funds for withdrawal"
        );
        account.funds -= amount;
        IERC20(token).safeTransfer(to, amount);
    }

    /// @notice Create a new rail from `from` to `to`, operated by the caller.
    /// @param token The ERC20 token address for payments on this rail.
    /// @param from The client address (payer) for this rail.
    /// @param to The recipient address for payments on this rail.
    /// @param arbiter Optional address of an arbiter contract (can be address(0) for no arbitration).
    /// @param commissionRateBps Optional operator commission in basis points (0-10000).
    /// @return The ID of the newly created rail.
    /// @custom:constraint Caller must be approved as an operator by the client (from address).
    function createRail(
        address token,
        address from,
        address to,
        address arbiter,
        uint256 commissionRateBps
    )
        external
        nonReentrant
        validateNonZeroAddress(token, "token")
        validateNonZeroAddress(from, "from")
        validateNonZeroAddress(to, "to")
        returns (uint256)
    {
        address operator = msg.sender;

        // Check if operator is approved - approval is required for rail creation
        OperatorApproval storage approval = operatorApprovals[token][from][
            operator
        ];
        require(approval.isApproved, "operator not approved");

        // Validate commission rate
        require(
            commissionRateBps <= COMMISSION_MAX_BPS,
            "commission rate exceeds maximum"
        );

        PayeeCommissionLimit memory payeeCommissionLimit = payeeCommissionLimits[token][to];
        if (payeeCommissionLimit.isSet) {
            require(
                commissionRateBps <= payeeCommissionLimit.maxBps,
                "commission exceeds payee limit"
            );
        }

        uint256 railId = _nextRailId++;

        Rail storage rail = rails[railId];
        rail.token = token;
        rail.from = from;
        rail.to = to;
        rail.operator = operator;
        rail.arbiter = arbiter;
        rail.settledUpTo = block.number;
        rail.endEpoch = 0;
        rail.commissionRateBps = commissionRateBps;

        return railId;
    }

    /// @notice Modifies the fixed lockup and lockup period of a rail.
    /// - If the rail has already been terminated, the lockup period may not be altered and the fixed lockup may only be reduced.
    /// - If the rail is active, the lockup may only be modified if the payer's account is fully funded and will remain fully funded after the operation.
    /// @param railId The ID of the rail to modify.
    /// @param period The new lockup period (in epochs/blocks).
    /// @param lockupFixed The new fixed lockup amount.
    /// @custom:constraint Caller must be the rail operator.
    /// @custom:constraint Operator must have sufficient lockup allowance to cover any increases the lockup period or the fixed lockup.
    function modifyRailLockup(
        uint256 railId,
        uint256 period,
        uint256 lockupFixed
    )
        external
        validateRailActive(railId)
        onlyRailOperator(railId)
        nonReentrant
        settleAccountLockupBeforeAndAfterForRail(railId, false, 0)
    {
        Rail storage rail = rails[railId];
        bool isTerminated = isRailTerminated(rail);

        if (isTerminated) {
            modifyTerminatedRailLockup(rail, period, lockupFixed);
        } else {
            modifyNonTerminatedRailLockup(rail, period, lockupFixed);
        }
    }

    function modifyTerminatedRailLockup(
        Rail storage rail,
        uint256 period,
        uint256 lockupFixed
    ) internal {
        require(
            period == rail.lockupPeriod && lockupFixed <= rail.lockupFixed,
            "failed to modify terminated rail: cannot change period or increase fixed lockup"
        );

        Account storage payer = accounts[rail.token][rail.from];

        // Calculate the fixed lockup reduction - this is the only change allowed for terminated rails
        uint256 lockupReduction = rail.lockupFixed - lockupFixed;

        // Update payer's lockup - subtract the exact reduction amount
        require(
            payer.lockupCurrent >= lockupReduction,
            "payer's current lockup cannot be less than lockup reduction"
        );
        payer.lockupCurrent -= lockupReduction;

        // Reduce operator rate allowance
        OperatorApproval storage operatorApproval = operatorApprovals[
            rail.token
        ][rail.from][rail.operator];
        updateOperatorLockupUsage(
            operatorApproval,
            rail.lockupFixed,
            lockupFixed
        );

        rail.lockupFixed = lockupFixed;
    }

    function modifyNonTerminatedRailLockup(
        Rail storage rail,
        uint256 period,
        uint256 lockupFixed
    ) internal {
        Account storage payer = accounts[rail.token][rail.from];

        // Don't allow changing the lockup period or increasing the fixed lockup unless the payer's
        // account is fully settled.
        if (!isAccountLockupFullySettled(payer)) {
            require(
                period == rail.lockupPeriod,
                "cannot change the lockup period: insufficient funds to cover the current lockup"
            );
            require(
                lockupFixed <= rail.lockupFixed,
                "cannot increase the fixed lockup: insufficient funds to cover the current lockup"
            );
        }

        // Calculate current (old) lockup.
        uint256 oldLockup = rail.lockupFixed +
            (rail.paymentRate * rail.lockupPeriod);

        // Calculate new lockup amount with new parameters
        uint256 newLockup = lockupFixed + (rail.paymentRate * period);

        require(
            payer.lockupCurrent >= oldLockup,
            "payer's current lockup cannot be less than old lockup"
        );

        // We blindly update the payer's lockup. If they don't have enough funds to cover the new
        // amount, we'll revert in the post-condition.
        payer.lockupCurrent = payer.lockupCurrent - oldLockup + newLockup;

        OperatorApproval storage operatorApproval = operatorApprovals[
            rail.token
        ][rail.from][rail.operator];
        updateOperatorLockupUsage(operatorApproval, oldLockup, newLockup);

        // Update rail lockup parameters
        rail.lockupPeriod = period;
        rail.lockupFixed = lockupFixed;
    }

    /// @notice Modifies the payment rate and optionally makes a one-time payment.
    /// - If the rail has already been terminated, one-time payments can be made and the rate may always be decreased (but never increased) regardless of the status of the payer's account.
    /// - If the payer's account isn't fully funded and the rail is active (not terminated), the rail's payment rate may not be changed at all (increased or decreased).
    /// - Regardless of the payer's account status, one-time payments will always go through provided that the rail has sufficient fixed lockup to cover the payment.
    /// @param railId The ID of the rail to modify.
    /// @param newRate The new payment rate (per epoch). This new rate applies starting the next epoch after the current one.
    /// @param oneTimePayment Optional one-time payment amount to transfer immediately, taken out of the rail's fixed lockup.
    /// @custom:constraint Caller must be the rail operator.
    /// @custom:constraint Operator must have sufficient rate and lockup allowances for any increases.
    function modifyRailPayment(
        uint256 railId,
        uint256 newRate,
        uint256 oneTimePayment
    )
        external
        nonReentrant
        validateRailActive(railId)
        onlyRailOperator(railId)
        settleAccountLockupBeforeAndAfterForRail(railId, false, oneTimePayment)
    {
        Rail storage rail = rails[railId];
        Account storage payer = accounts[rail.token][rail.from];
        Account storage payee = accounts[rail.token][rail.to];

        uint256 oldRate = rail.paymentRate;
        bool isTerminated = isRailTerminated(rail);

        // Validate rate changes based on rail state and account lockup
        if (isTerminated) {
            if (block.number >= maxSettlementEpochForTerminatedRail(rail)) {
                return
                    modifyPaymentForTerminatedRailBeyondLastEpoch(
                        rail,
                        newRate,
                        oneTimePayment
                    );
            }

            require(
                newRate <= oldRate,
                "failed to modify rail: cannot change rate on terminated rail"
            );
        } else {
            require(
                isAccountLockupFullySettled(payer) || newRate == oldRate,
                "account lockup not fully settled; cannot change rate"
            );
        }

        // --- Settlement Prior to Rate Change ---
        handleRateChangeSettlement(railId, rail, oldRate, newRate);

        // Calculate the effective lockup period
        uint256 effectiveLockupPeriod;
        if (isTerminated) {
            effectiveLockupPeriod = remainingEpochsForTerminatedRail(rail);
        } else {
            effectiveLockupPeriod = isAccountLockupFullySettled(payer)
                ? rail.lockupPeriod - (block.number - payer.lockupLastSettledAt)
                : 0;
        }

        // Verify one-time payment doesn't exceed fixed lockup
        require(
            rail.lockupFixed >= oneTimePayment,
            "one time payment cannot be greater than rail lockupFixed"
        );

        // Update the rail fixed lockup and payment rate
        rail.lockupFixed = rail.lockupFixed - oneTimePayment;
        rail.paymentRate = newRate;

        OperatorApproval storage operatorApproval = operatorApprovals[
            rail.token
        ][rail.from][rail.operator];

        // Update payer's lockup rate - only if the rail is not terminated
        // for terminated rails, the payer's lockup rate is already updated during rail termination
        if (!isTerminated) {
            require(
                payer.lockupRate >= oldRate,
                "payer lockup rate cannot be less than old rate"
            );
            payer.lockupRate = payer.lockupRate - oldRate + newRate;
            updateOperatorRateUsage(operatorApproval, oldRate, newRate);
        }

        // Update payer's current lockup with effective lockup period calculation
        // Remove old rate lockup for the effective period, add new rate lockup for the same period
        payer.lockupCurrent =
            payer.lockupCurrent -
            (oldRate * effectiveLockupPeriod) +
            (newRate * effectiveLockupPeriod) -
            oneTimePayment;

        updateOperatorLockupUsage(
            operatorApproval,
            oldRate * effectiveLockupPeriod,
            newRate * effectiveLockupPeriod
        );

        // Update operator allowance for one-time payment
        updateOperatorAllowanceForOneTimePayment(
            operatorApproval,
            oneTimePayment
        );

        // --- Process the One-Time Payment ---
        processOneTimePayment(payer, payee, oneTimePayment);
    }

    function modifyPaymentForTerminatedRailBeyondLastEpoch(
        Rail storage rail,
        uint256 newRate,
        uint256 oneTimePayment
    ) internal {
        uint256 endEpoch = maxSettlementEpochForTerminatedRail(rail);
        require(
            newRate == 0 && oneTimePayment == 0,
            "for terminated rails beyond last settlement epoch, both new rate and one-time payment must be 0"
        );

        // Check if we need to record the current rate in the queue (should only do this once for the last epoch)
        if (
            rail.rateChangeQueue.isEmpty() ||
            rail.rateChangeQueue.peekTail().untilEpoch < endEpoch
        ) {
            // Queue the current rate up to the max settlement epoch
            rail.rateChangeQueue.enqueue(rail.paymentRate, endEpoch);
        }

        // Set payment rate to 0 as the rail is past its last settlement epoch
        rail.paymentRate = 0;
    }

    function handleRateChangeSettlement(
        uint256 railId,
        Rail storage rail,
        uint256 oldRate,
        uint256 newRate
    ) internal {
        // If rate hasn't changed, nothing to do
        if (newRate == oldRate) {
            return;
        }

        // No need to settle the rail or enqueue the rate change if the rail has already been settled upto
        // the current epoch
        if (rail.settledUpTo == block.number) {
            return;
        }

        // If there is no arbiter, settle the rail immediately
        if (rail.arbiter == address(0)) {
            (,,,, uint256 settledUpto, ) = settleRail(railId, block.number);
            require(
                settledUpto == block.number,
                "failed to settle rail up to current epoch"
            );
            return;
        }

        // For arbitrated rails with rate change, handle queue
        // Only queue the previous rate once per epoch
        if (
            rail.rateChangeQueue.isEmpty() ||
            rail.rateChangeQueue.peekTail().untilEpoch != block.number
        ) {
            // For arbitrated rails, we need to enqueue the old rate.
            // This ensures that the old rate is applied up to and including the current block.
            // The new rate will be applicable starting from the next block.
            rail.rateChangeQueue.enqueue(oldRate, block.number);
        }
    }

    function processOneTimePayment(
        Account storage payer,
        Account storage payee,
        uint256 oneTimePayment
    ) internal {
        if (oneTimePayment > 0) {
            require(
                payer.funds >= oneTimePayment,
                "insufficient funds for one-time payment"
            );
            payer.funds -= oneTimePayment;
            payee.funds += oneTimePayment;
        }
    }

    /// @notice Settles payments for a terminated rail without arbitration. This may only be called by the payee and after the terminated rail's max settlement epoch has passed. It's an escape-hatch to unblock payments in an otherwise stuck rail (e.g., due to a buggy arbiter contract) and it always pays in full.
    /// @param railId The ID of the rail to settle.
    /// @return totalSettledAmount The total amount settled and transferred.
    /// @return totalNetPayeeAmount The net amount credited to the payee after fees.
    /// @return totalPaymentFee The fee retained by the payment contract.
    /// @return totalOperatorCommission The commission credited to the operator.
    /// @return finalSettledEpoch The epoch up to which settlement was actually completed.
    /// @return note Additional information about the settlement.
    function settleTerminatedRailWithoutArbitration(
        uint256 railId
    )
        external
        nonReentrant
        validateRailActive(railId)
        validateRailTerminated(railId)
        onlyRailClient(railId)
        settleAccountLockupBeforeAndAfterForRail(railId, false, 0)
        returns (
            uint256 totalSettledAmount,
            uint256 totalNetPayeeAmount,
            uint256 totalPaymentFee,
            uint256 totalOperatorCommission,
            uint256 finalSettledEpoch,
            string memory note
        )
    {
        // Verify the current epoch is greater than the max settlement epoch
        uint256 maxSettleEpoch = maxSettlementEpochForTerminatedRail(
            rails[railId]
        );
        require(
            block.number > maxSettleEpoch,
            "terminated rail can only be settled without arbitration after max settlement epoch"
        );

        return settleRailInternal(railId, maxSettleEpoch, true);
    }

    /// @notice Settles payments for a rail up to the specified epoch. Settlement may fail to reach the target epoch if either the client lacks the funds to pay up to the current epoch or the arbiter refuses to settle the entire requested range.
    /// @param railId The ID of the rail to settle.
    /// @param untilEpoch The epoch up to which to settle (must not exceed current block number).
    /// @return totalSettledAmount The total amount settled and transferred.
    /// @return totalNetPayeeAmount The net amount credited to the payee after fees.
    /// @return totalPaymentFee The fee retained by the payment contract.
    /// @return totalOperatorCommission The commission credited to the operator.
    /// @return finalSettledEpoch The epoch up to which settlement was actually completed.
    /// @return note Additional information about the settlement (especially from arbitration).
    function settleRail(
        uint256 railId,
        uint256 untilEpoch
    )
        public
        nonReentrant
        validateRailActive(railId)
        onlyRailParticipant(railId)
        settleAccountLockupBeforeAndAfterForRail(railId, false, 0)
        returns (
            uint256 totalSettledAmount,
            uint256 totalNetPayeeAmount,
            uint256 totalPaymentFee,
            uint256 totalOperatorCommission,
            uint256 finalSettledEpoch,
            string memory note
        )
    {
        return settleRailInternal(railId, untilEpoch, false);
    }

    function settleRailInternal(
        uint256 railId,
        uint256 untilEpoch,
        bool skipArbitration
    )
        internal
        returns (
            uint256 totalSettledAmount,
            uint256 totalNetPayeeAmount,
            uint256 totalPaymentFee,
            uint256 totalOperatorCommission,
            uint256 finalSettledEpoch,
            string memory note
        )
    {
        require(
            untilEpoch <= block.number,
            "failed to settle: cannot settle future epochs"
        );

        Rail storage rail = rails[railId];
        Account storage payer = accounts[rail.token][rail.from];

        // Handle terminated and fully settled rails that are still not finalised

        if (isRailTerminated(rail) && rail.settledUpTo >= rail.endEpoch) {
            finalizeTerminatedRail(rail, payer);
            return (0, 0, 0, 0, rail.settledUpTo, "rail fully settled and finalized");
        }

        // Calculate the maximum settlement epoch based on account lockup
        uint256 maxSettlementEpoch;
        if (!isRailTerminated(rail)) {
            maxSettlementEpoch = min(untilEpoch, payer.lockupLastSettledAt);
        } else {
            maxSettlementEpoch = min(untilEpoch, rail.endEpoch);
        }

        uint256 startEpoch = rail.settledUpTo;
        // Nothing to settle (already settled or zero-duration)
        if (startEpoch >= maxSettlementEpoch) {
            return (
                0,
                0,
                0,
                0,
                startEpoch,
                string.concat(
                    "already settled up to epoch ",
                    Strings.toString(maxSettlementEpoch)
                )
            );
        }

        // For zero rate rails with empty queue, just advance the settlement epoch
        // without transferring funds
        uint256 currentRate = rail.paymentRate;
        if (currentRate == 0 && rail.rateChangeQueue.isEmpty()) {
            rail.settledUpTo = maxSettlementEpoch;

            return
                checkAndFinalizeTerminatedRail(
                    rail,
                    payer,
                    0,
                    0,
                    0,
                    0,
                    maxSettlementEpoch,
                    "zero rate payment rail",
                    "zero rate terminated rail fully settled and finalized"
                );
        }

        // Process settlement depending on whether rate changes exist
        if (rail.rateChangeQueue.isEmpty()) {
            (uint256 amount, uint256 netPayeeAmount, uint256 paymentFee, uint256 operatorCommission, string memory segmentNote) = _settleSegment(
                railId,
                startEpoch,
                maxSettlementEpoch,
                currentRate,
                skipArbitration
            );

            require(rail.settledUpTo > startEpoch, "No progress in settlement");

            return
                checkAndFinalizeTerminatedRail(
                    rail,
                    payer,
                    amount,
                    netPayeeAmount,
                    paymentFee,
                    operatorCommission,
                    rail.settledUpTo,
                    segmentNote,
                    string.concat(
                        segmentNote,
                        "terminated rail fully settled and finalized."
                    )
                );
        } else {
            (
                uint256 settledAmount,
                uint256 netPayeeAmount,
                uint256 paymentFee,
                uint256 operatorCommission,
                string memory settledNote
            ) = _settleWithRateChanges(
                    railId,
                    currentRate,
                    startEpoch,
                    maxSettlementEpoch,
                    skipArbitration
                );

            return
                checkAndFinalizeTerminatedRail(
                    rail,
                    payer,
                    settledAmount,
                    netPayeeAmount,
                    paymentFee,
                    operatorCommission,
                    rail.settledUpTo,
                    settledNote,
                    string.concat(
                        settledNote,
                        "terminated rail fully settled and finalized."
                    )
                );
        }
    }

    function checkAndFinalizeTerminatedRail(
        Rail storage rail,
        Account storage payer,
        uint256 totalSettledAmount,
        uint256 totalNetPayeeAmount,
        uint256 totalPaymentFee,
        uint256 totalOperatorCommission,
        uint256 finalEpoch,
        string memory regularNote,
        string memory finalizedNote
    ) internal returns (uint256, uint256, uint256, uint256, uint256, string memory) {
        // Check if rail is a terminated rail that's now fully settled
        if (
            isRailTerminated(rail) &&
            rail.settledUpTo >= maxSettlementEpochForTerminatedRail(rail)
        ) {
            finalizeTerminatedRail(rail, payer);
            return (totalSettledAmount, totalNetPayeeAmount, totalPaymentFee, totalOperatorCommission, finalEpoch, finalizedNote);
        }

        return (totalSettledAmount, totalNetPayeeAmount, totalPaymentFee, totalOperatorCommission, finalEpoch, regularNote);
    }

    function finalizeTerminatedRail(
        Rail storage rail,
        Account storage payer
    ) internal {
        // Reduce the lockup by the fixed amount
        require(
            payer.lockupCurrent >= rail.lockupFixed,
            "lockup inconsistency during rail finalization"
        );
        payer.lockupCurrent -= rail.lockupFixed;

        // Get operator approval for finalization update
        OperatorApproval storage operatorApproval = operatorApprovals[
            rail.token
        ][rail.from][rail.operator];

        updateOperatorLockupUsage(operatorApproval, rail.lockupFixed, 0);

        // Zero out the rail to mark it as inactive
        _zeroOutRail(rail);
    }

    function _settleWithRateChanges(
        uint256 railId,
        uint256 currentRate,
        uint256 startEpoch,
        uint256 targetEpoch,
        bool skipArbitration
    ) internal returns (uint256 totalSettledAmount, uint256 totalNetPayeeAmount, uint256 totalPaymentFee, uint256 totalOperatorCommission, string memory note) {
        Rail storage rail = rails[railId];
        RateChangeQueue.Queue storage rateQueue = rail.rateChangeQueue;

        totalSettledAmount = 0;
        totalNetPayeeAmount = 0;
        totalPaymentFee = 0;
        totalOperatorCommission = 0;
        uint256 processedEpoch = startEpoch;
        note = "";

        // Process each segment until we reach the target epoch or hit an early exit condition
        while (processedEpoch < targetEpoch) {
            // Default boundary is the target we want to reach
            uint256 segmentEndBoundary = targetEpoch;
            uint256 segmentRate;

            // If we have rate changes in the queue, use the rate from the next change
            if (!rateQueue.isEmpty()) {
                RateChangeQueue.RateChange memory nextRateChange = rateQueue
                    .peek();

                // Validate rate change queue consistency
                require(
                    nextRateChange.untilEpoch >= processedEpoch,
                    "rate queue is in an invalid state"
                );

                // Boundary is the minimum of our target or the next rate change epoch
                segmentEndBoundary = min(
                    targetEpoch,
                    nextRateChange.untilEpoch
                );
                segmentRate = nextRateChange.rate;
            } else {
                // If queue is empty, use the current rail rate
                segmentRate = currentRate;

                // if current rate is zero, there's nothing left to do and we've finished settlement
                if (segmentRate == 0) {
                    rail.settledUpTo = targetEpoch;
                    return (totalSettledAmount, totalNetPayeeAmount, totalPaymentFee, totalOperatorCommission, "Zero rate payment rail");
                }
            }

            // Settle the current segment with potentially arbitrated outcomes
            (
                uint256 segmentSettledAmount,
                uint256 segmentNetPayeeAmount,
                uint256 segmentPaymentFee,
                uint256 segmentOperatorCommission,
                string memory arbitrationNote
            ) = _settleSegment(
                    railId,
                    processedEpoch,
                    segmentEndBoundary,
                    segmentRate,
                    skipArbitration
                );

            // If arbiter returned no progress, exit early without updating state
            if (rail.settledUpTo <= processedEpoch) {
                return (totalSettledAmount, totalNetPayeeAmount, totalPaymentFee, totalOperatorCommission, arbitrationNote);
            }

            // Add the settled amounts to our running totals
            totalSettledAmount += segmentSettledAmount;
            totalNetPayeeAmount += segmentNetPayeeAmount;
            totalPaymentFee += segmentPaymentFee;
            totalOperatorCommission += segmentOperatorCommission;

            // If arbiter partially settled the segment, exit early
            if (rail.settledUpTo < segmentEndBoundary) {
                return (totalSettledAmount, totalNetPayeeAmount, totalPaymentFee, totalOperatorCommission, arbitrationNote);
            }

            // Successfully settled full segment, update tracking values
            processedEpoch = rail.settledUpTo;
            note = arbitrationNote;

            // Remove the processed rate change from the queue
            if (!rateQueue.isEmpty()) {
                rateQueue.dequeue();
            }
        }

        // We've successfully settled up to the target epoch
        return (totalSettledAmount, totalNetPayeeAmount, totalPaymentFee, totalOperatorCommission, note);
    }

    function _settleSegment(
        uint256 railId,
        uint256 epochStart,
        uint256 epochEnd,
        uint256 rate,
        bool skipArbitration
    ) internal returns (uint256 totalSettledAmount,uint256 netPayeeAmount, uint256 paymentFee, uint256 operatorCommission, string memory note) {
        Rail storage rail = rails[railId];
        Account storage payer = accounts[rail.token][rail.from];
        Account storage payee = accounts[rail.token][rail.to];

        // Calculate the default settlement values (without arbitration)
        uint256 duration = epochEnd - epochStart;
        uint256 settledAmount = rate * duration;
        uint256 settledUntilEpoch = epochEnd;
        note = "";

        // If this rail has an arbiter and we're not skipping arbitration, let it decide on the final settlement amount
        if (rail.arbiter != address(0) && !skipArbitration) {
            IArbiter arbiter = IArbiter(rail.arbiter);
            IArbiter.ArbitrationResult memory result = arbiter.arbitratePayment(
                railId,
                settledAmount,
                epochStart,
                epochEnd,
                rate
            );

            // Ensure arbiter doesn't settle beyond our segment's end boundary
            require(
                result.settleUpto <= epochEnd,
                "arbiter settled beyond segment end"
            );
            require(
                result.settleUpto >= epochStart,
                "arbiter settled before segment start"
            );

            settledUntilEpoch = result.settleUpto;
            settledAmount = result.modifiedAmount;
            note = result.note;

            // Ensure arbiter doesn't allow more payment than the maximum possible
            // for the epochs they're confirming
            uint256 maxAllowedAmount = rate * (settledUntilEpoch - epochStart);
            require(
                result.modifiedAmount <= maxAllowedAmount,
                "arbiter modified amount exceeds maximum for settled duration"
            );
        }

        // Verify payer has sufficient funds for the settlement
        require(
            payer.funds >= settledAmount,
            "failed to settle: insufficient funds to cover settlement"
        );

        // Verify payer has sufficient lockup for the settlement
        require(
            payer.lockupCurrent >= settledAmount,
            "failed to settle: insufficient lockup to cover settlement"
        );

        // Transfer funds from payer (always pays full settled amount)
        payer.funds -= settledAmount;

        // Calculate payment contract fee (if any) based on full settled amount
        paymentFee = 0;
<<<<<<< HEAD
        if (PAYMENT_COMISSION_BPS > 0) {
            paymentFee = (settledAmount * PAYMENT_COMISSION_BPS) /
=======
        if (PAYMENT_FEE_BPS > 0) {
            paymentFee = (settledAmount * PAYMENT_FEE_BPS) /
>>>>>>> a1c908e9
                COMMISSION_MAX_BPS;
        }

        // Calculate amount remaining after contract fee
        uint256 amountAfterPaymentFee = settledAmount - paymentFee;

        // Calculate operator commission (if any) based on remaining amount
        operatorCommission = 0;
        if (rail.commissionRateBps > 0) {
            operatorCommission = (amountAfterPaymentFee * rail.commissionRateBps) /
                COMMISSION_MAX_BPS;
        }

        // Calculate net amount for payee
        netPayeeAmount = amountAfterPaymentFee - operatorCommission;

        // Credit payee
        payee.funds += netPayeeAmount;

        // Credit operator (if commission exists)
        if (operatorCommission > 0) {
            Account storage operatorAccount = accounts[rail.token][
                rail.operator
            ];
            operatorAccount.funds += operatorCommission;
        }
        // Note: The paymentFee remains in the contract implicitly
        // but is tracked for owner withdrawal
        if (paymentFee > 0) {
<<<<<<< HEAD
=======
            // Check if this is the first fee for this token
            if (!hasCollectedFees[rail.token]) {
                hasCollectedFees[rail.token] = true;
                feeTokens.push(rail.token);
            }
>>>>>>> a1c908e9
            accumulatedFees[rail.token] += paymentFee;
        }

        // Reduce the lockup by the total settled amount
        payer.lockupCurrent -= settledAmount;

        // Update the rail's settled epoch
        rail.settledUpTo = settledUntilEpoch;

        // Invariant check: lockup should never exceed funds
        require(
            payer.lockupCurrent <= payer.funds,
            "failed to settle: invariant violation: insufficient funds to cover lockup after settlement"
        );

        return (settledAmount, netPayeeAmount, paymentFee, operatorCommission, note);
    }

    function isAccountLockupFullySettled(
        Account storage account
    ) internal view returns (bool) {
        return account.lockupLastSettledAt == block.number;
    }

    // attempts to settle account lockup up to and including the current epoch
    // returns the actual epoch upto and including which the lockup was settled
    function settleAccountLockup(
        Account storage account
    ) internal returns (uint256) {
        uint256 currentEpoch = block.number;
        uint256 elapsedTime = currentEpoch - account.lockupLastSettledAt;

        if (elapsedTime <= 0) {
            return account.lockupLastSettledAt;
        }

        if (account.lockupRate == 0) {
            account.lockupLastSettledAt = currentEpoch;
            return currentEpoch;
        }

        uint256 additionalLockup = account.lockupRate * elapsedTime;

        // we have sufficient funds to cover account lockup upto and including the current epoch
        if (account.funds >= account.lockupCurrent + additionalLockup) {
            account.lockupCurrent += additionalLockup;
            account.lockupLastSettledAt = currentEpoch;
            return currentEpoch;
        }

        require(
            account.funds >= account.lockupCurrent,
            "failed to settle: invariant violation: insufficient funds to cover lockup"
        );
        // If insufficient, calculate the fractional epoch where funds became insufficient
        uint256 availableFunds = account.funds - account.lockupCurrent;

        if (availableFunds == 0) {
            return account.lockupLastSettledAt;
        }

        // Round down to the nearest whole epoch
        uint256 fractionalEpochs = availableFunds / account.lockupRate;

        // Apply lockup up to this point
        account.lockupCurrent += account.lockupRate * fractionalEpochs;
        account.lockupLastSettledAt =
            account.lockupLastSettledAt +
            fractionalEpochs;
        return account.lockupLastSettledAt;
    }

    function remainingEpochsForTerminatedRail(
        Rail storage rail
    ) internal view returns (uint256) {
        require(isRailTerminated(rail), "rail is not terminated");

        // If current block beyond end epoch, return 0
        if (block.number > rail.endEpoch) {
            return 0;
        }

        // Return the number of epochs (blocks) remaining until end epoch
        return rail.endEpoch - block.number;
    }

    function isRailTerminated(Rail storage rail) internal view returns (bool) {
        require(
            rail.from != address(0),
            "failed to check: rail does not exist"
        );
        return rail.endEpoch > 0;
    }

    // Get the final settlement epoch for a terminated rail
    function maxSettlementEpochForTerminatedRail(
        Rail storage rail
    ) internal view returns (uint256) {
        require(isRailTerminated(rail), "rail is not terminated");
        return rail.endEpoch;
    }

    function _zeroOutRail(Rail storage rail) internal {
        // Check if queue is empty before clearing
        require(
            rail.rateChangeQueue.isEmpty(),
            "rate change queue must be empty post full settlement"
        );

        // Clear the rate change queue
        rail.rateChangeQueue.clear();

        rail.token = address(0);
        rail.from = address(0); // This now marks the rail as inactive
        rail.to = address(0);
        rail.operator = address(0);
        rail.arbiter = address(0);
        rail.paymentRate = 0;
        rail.lockupFixed = 0;
        rail.lockupPeriod = 0;
        rail.settledUpTo = 0;
        rail.endEpoch = 0;
    }

    function updateOperatorRateUsage(
        OperatorApproval storage approval,
        uint256 oldRate,
        uint256 newRate
    ) internal {
        if (newRate > oldRate) {
            uint256 rateIncrease = newRate - oldRate;
            require(
                approval.rateUsage + rateIncrease <= approval.rateAllowance,
                "operation exceeds operator rate allowance"
            );
            approval.rateUsage += rateIncrease;
        } else if (oldRate > newRate) {
            uint256 rateDecrease = oldRate - newRate;
            approval.rateUsage = approval.rateUsage > rateDecrease
                ? approval.rateUsage - rateDecrease
                : 0;
        }
    }

    function updateOperatorLockupUsage(
        OperatorApproval storage approval,
        uint256 oldLockup,
        uint256 newLockup
    ) internal {
        if (newLockup > oldLockup) {
            uint256 lockupIncrease = newLockup - oldLockup;
            require(
                approval.lockupUsage + lockupIncrease <=
                    approval.lockupAllowance,
                "operation exceeds operator lockup allowance"
            );
            approval.lockupUsage += lockupIncrease;
        } else if (oldLockup > newLockup) {
            uint256 lockupDecrease = oldLockup - newLockup;
            approval.lockupUsage = approval.lockupUsage > lockupDecrease
                ? approval.lockupUsage - lockupDecrease
                : 0;
        }
    }

    function updateOperatorAllowanceForOneTimePayment(
        OperatorApproval storage approval,
        uint256 oneTimePayment
    ) internal {
        if (oneTimePayment == 0) return;

        // Reduce lockup usage
        approval.lockupUsage = approval.lockupUsage - oneTimePayment;

        // Reduce lockup allowance
        approval.lockupAllowance = oneTimePayment > approval.lockupAllowance
            ? 0
            : approval.lockupAllowance - oneTimePayment;
    }

    /// @notice Allows the contract owner to withdraw accumulated payment fees.
    /// @param token The ERC20 token address of the fees to withdraw.
    /// @param to The address to send the withdrawn fees to.
    /// @param amount The amount of fees to withdraw.
    function withdrawFees(
        address token,
        address to,
        uint256 amount
    ) external onlyOwner nonReentrant validateNonZeroAddress(token, "token") validateNonZeroAddress(to, "to") {
<<<<<<< HEAD
        require(amount > 0, "amount must be greater than zero");
=======
>>>>>>> a1c908e9
        uint256 currentFees = accumulatedFees[token];
        require(amount <= currentFees, "amount exceeds accumulated fees");

        // Decrease tracked fees first to prevent reentrancy issues
        accumulatedFees[token] = currentFees - amount;

        // Perform the transfer
        IERC20(token).safeTransfer(to, amount);
    }
<<<<<<< HEAD
=======
    
    /// @notice Returns information about all accumulated fees
    /// @return tokens Array of token addresses that have accumulated fees
    /// @return amounts Array of fee amounts corresponding to each token
    /// @return count Total number of tokens with accumulated fees
    function getAllAccumulatedFees() external view returns (
        address[] memory tokens,
        uint256[] memory amounts,
        uint256 count
    ) {
        count = feeTokens.length;
        tokens = new address[](count);
        amounts = new uint256[](count);
        
        for (uint256 i = 0; i < count; i++) {
            address token = feeTokens[i];
            tokens[i] = token;
            amounts[i] = accumulatedFees[token];
        }
        
        return (tokens, amounts, count);
    }
>>>>>>> a1c908e9
}

function min(uint256 a, uint256 b) pure returns (uint256) {
    return a < b ? a : b;
}<|MERGE_RESOLUTION|>--- conflicted
+++ resolved
@@ -44,11 +44,7 @@
     // Maximum commission rate in basis points (100% = 10000 BPS)
     uint256 public constant COMMISSION_MAX_BPS = 10000;
 
-<<<<<<< HEAD
-    uint256 public constant PAYMENT_COMISSION_BPS = 100; //(1 % comission)
-=======
     uint256 public constant PAYMENT_FEE_BPS = 10; //(0.1 % fee)
->>>>>>> a1c908e9
 
     struct Account {
         uint256 funds;
@@ -122,15 +118,12 @@
 
     // token => amount of accumulated fees owned by the contract owner
     mapping(address => uint256) public accumulatedFees;
-<<<<<<< HEAD
-=======
-    
+
     // Tracks whether a token has ever had fees collected, to prevent duplicates in feeTokens
     mapping(address => bool) public hasCollectedFees;
 
     // Array to track all tokens that have ever accumulated fees
     address[] private feeTokens;
->>>>>>> a1c908e9
 
     /// @custom:oz-upgrades-unsafe-allow constructor
     constructor() {
@@ -1223,13 +1216,8 @@
 
         // Calculate payment contract fee (if any) based on full settled amount
         paymentFee = 0;
-<<<<<<< HEAD
-        if (PAYMENT_COMISSION_BPS > 0) {
-            paymentFee = (settledAmount * PAYMENT_COMISSION_BPS) /
-=======
         if (PAYMENT_FEE_BPS > 0) {
             paymentFee = (settledAmount * PAYMENT_FEE_BPS) /
->>>>>>> a1c908e9
                 COMMISSION_MAX_BPS;
         }
 
@@ -1259,14 +1247,11 @@
         // Note: The paymentFee remains in the contract implicitly
         // but is tracked for owner withdrawal
         if (paymentFee > 0) {
-<<<<<<< HEAD
-=======
             // Check if this is the first fee for this token
             if (!hasCollectedFees[rail.token]) {
                 hasCollectedFees[rail.token] = true;
                 feeTokens.push(rail.token);
             }
->>>>>>> a1c908e9
             accumulatedFees[rail.token] += paymentFee;
         }
 
@@ -1456,10 +1441,6 @@
         address to,
         uint256 amount
     ) external onlyOwner nonReentrant validateNonZeroAddress(token, "token") validateNonZeroAddress(to, "to") {
-<<<<<<< HEAD
-        require(amount > 0, "amount must be greater than zero");
-=======
->>>>>>> a1c908e9
         uint256 currentFees = accumulatedFees[token];
         require(amount <= currentFees, "amount exceeds accumulated fees");
 
@@ -1469,9 +1450,7 @@
         // Perform the transfer
         IERC20(token).safeTransfer(to, amount);
     }
-<<<<<<< HEAD
-=======
-    
+
     /// @notice Returns information about all accumulated fees
     /// @return tokens Array of token addresses that have accumulated fees
     /// @return amounts Array of fee amounts corresponding to each token
@@ -1484,16 +1463,15 @@
         count = feeTokens.length;
         tokens = new address[](count);
         amounts = new uint256[](count);
-        
+
         for (uint256 i = 0; i < count; i++) {
             address token = feeTokens[i];
             tokens[i] = token;
             amounts[i] = accumulatedFees[token];
         }
-        
+
         return (tokens, amounts, count);
     }
->>>>>>> a1c908e9
 }
 
 function min(uint256 a, uint256 b) pure returns (uint256) {
