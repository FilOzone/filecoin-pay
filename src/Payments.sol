// SPDX-License-Identifier: Apache-2.0 OR MIT
pragma solidity ^0.8.27;

import "@openzeppelin/contracts/token/ERC20/IERC20.sol";
import "@openzeppelin/contracts/token/ERC20/extensions/IERC20Permit.sol";
import "@openzeppelin/contracts/token/ERC20/utils/SafeERC20.sol";
import "@openzeppelin/contracts/utils/ReentrancyGuard.sol";
import "@openzeppelin/contracts/utils/Strings.sol";

import {Dutch} from "./Dutch.sol";
import "./Errors.sol";
import "./RateChangeQueue.sol";
import "./interfaces/IERC3009.sol";

interface IValidator {
    struct ValidationResult {
        // The actual payment amount determined by the validator after validation of a rail during settlement
        uint256 modifiedAmount;
        // The epoch up to and including which settlement should occur.
        uint256 settleUpto;
        // A placeholder note for any additional information the validator wants to send to the caller of `settleRail`
        string note;
    }

    function validatePayment(
        uint256 railId,
        uint256 proposedAmount,
        // the epoch up to and including which the rail has already been settled
        uint256 fromEpoch,
        // the epoch up to and including which validation is requested; payment will be validated for (toEpoch - fromEpoch) epochs
        uint256 toEpoch,
        uint256 rate
    ) external returns (ValidationResult memory result);

    function railTerminated(uint256 railId, address terminator, uint256 endEpoch) external;
}

// @title Payments contract.
contract Payments is ReentrancyGuard {
    using Dutch for uint256;
    using SafeERC20 for IERC20;
    using RateChangeQueue for RateChangeQueue.Queue;

    // Maximum commission rate in basis points (100% = 10000 BPS)
    uint256 public constant COMMISSION_MAX_BPS = 10000;
    uint88 private constant AUCTION_START_PRICE = 31.32 ether; // 31.32 FIL

    uint256 public constant NETWORK_FEE_NUMERATOR = 1; // 0.5%
    uint256 public constant NETWORK_FEE_DENOMINATOR = 200;

    address payable private constant BURN_ADDRESS = payable(0xff00000000000000000000000000000000000063);
    address private constant CALL_ACTOR_ID_PRECOMPILE = 0xfe00000000000000000000000000000000000005;
    uint64 private constant BURN_ACTOR_ID = 99;
    IERC20 private constant NATIVE_TOKEN = IERC20(address(0));

    // Events
    event AccountLockupSettled(
        IERC20 indexed token,
        address indexed owner,
        uint256 lockupCurrent,
        uint256 lockupRate,
        uint256 lockupLastSettledAt
    );
    event OperatorApprovalUpdated(
        IERC20 indexed token,
        address indexed client,
        address indexed operator,
        bool approved,
        uint256 rateAllowance,
        uint256 lockupAllowance,
        uint256 maxLockupPeriod
    );

    event RailCreated(
        uint256 indexed railId,
        address indexed payer,
        address indexed payee,
        IERC20 token,
        address operator,
        address validator,
        address serviceFeeRecipient,
        uint256 commissionRateBps
    );
    event RailLockupModified(
        uint256 indexed railId,
        uint256 oldLockupPeriod,
        uint256 newLockupPeriod,
        uint256 oldLockupFixed,
        uint256 newLockupFixed
    );
    event RailOneTimePaymentProcessed(
        uint256 indexed railId, uint256 netPayeeAmount, uint256 operatorCommission, uint256 networkFee
    );
    event RailRateModified(uint256 indexed railId, uint256 oldRate, uint256 newRate);
    event RailSettled(
        uint256 indexed railId,
        uint256 totalSettledAmount,
        uint256 totalNetPayeeAmount,
        uint256 operatorCommission,
        uint256 networkFee,
        uint256 settledUpTo
    );
    event RailTerminated(uint256 indexed railId, address indexed by, uint256 endEpoch);
    event RailFinalized(uint256 indexed railId);

    event DepositRecorded(IERC20 indexed token, address indexed from, address indexed to, uint256 amount);
    event WithdrawRecorded(IERC20 indexed token, address indexed from, address indexed to, uint256 amount);

    struct Account {
        uint256 funds;
        uint256 lockupCurrent;
        uint256 lockupRate;
        // epoch up to and including which lockup has been settled for the account
        uint256 lockupLastSettledAt;
    }

    struct Rail {
        IERC20 token;
        address from;
        address to;
        address operator;
        address validator;
        uint256 paymentRate;
        uint256 lockupPeriod;
        uint256 lockupFixed;
        // epoch up to and including which this rail has been settled
        uint256 settledUpTo;
        RateChangeQueue.Queue rateChangeQueue;
        uint256 endEpoch; // Final epoch up to which the rail can be settled (0 if not terminated)
        // Operator commission rate in basis points (e.g., 100 BPS = 1%)
        uint256 commissionRateBps;
        address serviceFeeRecipient; // address to collect operator comission
    }

    struct OperatorApproval {
        bool isApproved;
        uint256 rateAllowance;
        uint256 lockupAllowance;
        uint256 rateUsage; // Track actual usage for rate
        uint256 lockupUsage; // Track actual usage for lockup
        uint256 maxLockupPeriod; // Maximum lockup period the operator can set for rails created on behalf of the client
    }

    // Counter for generating unique rail IDs
    uint256 private _nextRailId = 1;

    // Internal balances
    // The self-balance collects network fees
    mapping(IERC20 token => mapping(address owner => Account)) public accounts;

    // railId => Rail
    mapping(uint256 railId => Rail) internal rails;

    // Struct to hold rail data without the RateChangeQueue (for external returns)
    struct RailView {
        IERC20 token;
        address from;
        address to;
        address operator;
        address validator;
        uint256 paymentRate;
        uint256 lockupPeriod;
        uint256 lockupFixed;
        uint256 settledUpTo;
        uint256 endEpoch;
        // Operator commission rate in basis points (e.g., 100 BPS = 1%)
        uint256 commissionRateBps;
        address serviceFeeRecipient; // address to collect operator commission
    }

    // token => client => operator => Approval
    mapping(IERC20 token => mapping(address client => mapping(address operator => OperatorApproval))) public
        operatorApprovals;

    // Define a struct for rails by payee information
    struct RailInfo {
        uint256 railId; // The rail ID
        bool isTerminated; // True if rail is terminated
        uint256 endEpoch; // End epoch for terminated rails (0 for active rails)
    }

    // token => payee => array of railIds
    mapping(IERC20 token => mapping(address payee => uint256[])) private payeeRails;

    // token => payer => array of railIds
    mapping(IERC20 token => mapping(address payer => uint256[])) private payerRails;

    struct AuctionInfo {
        uint88 startPrice; // highest possible price is 309m FIL
        uint168 startTime;
    }

    mapping(IERC20 token => AuctionInfo) public auctionInfo;

    struct SettlementState {
        uint256 totalSettledAmount;
        uint256 totalNetPayeeAmount;
        uint256 totalOperatorCommission;
        uint256 totalNetworkFee;
        uint256 processedEpoch;
        string note;
    }

    constructor() ReentrancyGuard() {
        _nextRailId = 1;
    }

    modifier validateRailActive(uint256 railId) {
        require(rails[railId].from != address(0), Errors.RailInactiveOrSettled(railId));
        _;
    }

    modifier onlyRailClient(uint256 railId) {
        require(rails[railId].from == msg.sender, Errors.OnlyRailClientAllowed(rails[railId].from, msg.sender));
        _;
    }

    modifier onlyRailOperator(uint256 railId) {
        require(
            rails[railId].operator == msg.sender, Errors.OnlyRailOperatorAllowed(rails[railId].operator, msg.sender)
        );
        _;
    }

    modifier onlyRailParticipant(uint256 railId) {
        require(
            rails[railId].from == msg.sender || rails[railId].operator == msg.sender || rails[railId].to == msg.sender,
            Errors.OnlyRailParticipantAllowed(rails[railId].from, rails[railId].operator, rails[railId].to, msg.sender)
        );
        _;
    }

    modifier validateRailNotTerminated(uint256 railId) {
        require(rails[railId].endEpoch == 0, Errors.RailAlreadyTerminated(railId));
        _;
    }

    modifier validateRailTerminated(uint256 railId) {
        require(isRailTerminated(rails[railId], railId), Errors.RailNotTerminated(railId));
        _;
    }

    modifier validateNonZeroAddress(address addr, string memory varName) {
        require(addr != address(0), Errors.ZeroAddressNotAllowed(varName));
        _;
    }

    modifier validateSignerIsRecipient(address to) {
        require(to == msg.sender, Errors.SignerMustBeMsgSender(msg.sender, to));
        _;
    }

    modifier settleAccountLockupBeforeAndAfter(IERC20 token, address owner, bool settleFull) {
        Account storage payer = accounts[token][owner];

        // Before function execution
        performSettlementCheck(token, owner, payer, settleFull, true);

        _;

        // After function execution
        performSettlementCheck(token, owner, payer, settleFull, false);
    }

    modifier settleAccountLockupBeforeAndAfterForRail(uint256 railId, bool settleFull, uint256 oneTimePayment) {
        Rail storage rail = rails[railId];

        require(rail.from != address(0), Errors.RailInactiveOrSettled(railId));

        Account storage payer = accounts[rail.token][rail.from];

        require(
            rail.lockupFixed >= oneTimePayment,
            Errors.OneTimePaymentExceedsLockup(railId, rail.lockupFixed, oneTimePayment)
        );

        // Before function execution
        performSettlementCheck(rail.token, rail.from, payer, settleFull, true);

        // ---- EXECUTE FUNCTION
        _;
        // ---- FUNCTION EXECUTION COMPLETE

        // After function execution
        performSettlementCheck(rail.token, rail.from, payer, settleFull, false);
    }

    function performSettlementCheck(IERC20 token, address owner, Account storage payer, bool settleFull, bool isBefore)
        internal
    {
        require(
            payer.funds >= payer.lockupCurrent,
            isBefore
                ? "invariant failure: insufficient funds to cover lockup before function execution"
                : "invariant failure: insufficient funds to cover lockup after function execution"
        );

        settleAccountLockup(token, owner, payer);

        // Verify full settlement if required
        // TODO: give the user feedback on what they need to deposit in their account to complete the operation.
        require(
            !settleFull || isAccountLockupFullySettled(payer),
            isBefore
                ? "payers's full account lockup was not met as a precondition of the requested operation"
                : "payers's full account lockup was not met as a postcondition of the requested operation"
        );

        require(
            payer.funds >= payer.lockupCurrent,
            isBefore
                ? "invariant failure: insufficient funds to cover lockup before function execution"
                : "invariant failure: insufficient funds to cover lockup after function execution"
        );
    }

    /// @notice Gets the current state of the target rail or reverts if the rail isn't active.
    /// @param railId the ID of the rail.
    function getRail(uint256 railId) external view validateRailActive(railId) returns (RailView memory) {
        Rail storage rail = rails[railId];
        return RailView({
            token: rail.token,
            from: rail.from,
            to: rail.to,
            operator: rail.operator,
            validator: rail.validator,
            paymentRate: rail.paymentRate,
            lockupPeriod: rail.lockupPeriod,
            lockupFixed: rail.lockupFixed,
            settledUpTo: rail.settledUpTo,
            endEpoch: rail.endEpoch,
            commissionRateBps: rail.commissionRateBps,
            serviceFeeRecipient: rail.serviceFeeRecipient
        });
    }

    /// @notice Updates the approval status and allowances for an operator on behalf of the message sender.
    /// @param token The ERC20 token address for which the approval is being set.
    /// @param operator The address of the operator whose approval is being modified.
    /// @param approved Whether the operator is approved (true) or not (false) to create new rails.
    /// @param rateAllowance The maximum payment rate the operator can set across all rails created by the operator on behalf of the message sender. If this is less than the current payment rate, the operator will only be able to reduce rates until they fall below the target.
    /// @param lockupAllowance The maximum amount of funds the operator can lock up on behalf of the message sender towards future payments. If this exceeds the current total amount of funds locked towards future payments, the operator will only be able to reduce future lockup.
    /// @param maxLockupPeriod The maximum number of epochs (blocks) the operator can lock funds for. If this is less than the current lockup period for a rail, the operator will only be able to reduce the lockup period.
    function setOperatorApproval(
        IERC20 token,
        address operator,
        bool approved,
        uint256 rateAllowance,
        uint256 lockupAllowance,
        uint256 maxLockupPeriod
    ) external nonReentrant validateNonZeroAddress(operator, "operator") {
        _setOperatorApproval(token, operator, approved, rateAllowance, lockupAllowance, maxLockupPeriod);
    }

    function _setOperatorApproval(
        IERC20 token,
        address operator,
        bool approved,
        uint256 rateAllowance,
        uint256 lockupAllowance,
        uint256 maxLockupPeriod
    ) internal {
        OperatorApproval storage approval = operatorApprovals[token][msg.sender][operator];

        // Update approval status and allowances
        approval.isApproved = approved;
        approval.rateAllowance = rateAllowance;
        approval.lockupAllowance = lockupAllowance;
        approval.maxLockupPeriod = maxLockupPeriod;

        emit OperatorApprovalUpdated(
            token, msg.sender, operator, approved, rateAllowance, lockupAllowance, maxLockupPeriod
        );
    }

    /// @notice Increases the rate and lockup allowances for an existing operator approval.
    /// @param token The ERC20 token address for which the approval is being increased.
    /// @param operator The address of the operator whose allowances are being increased.
    /// @param rateAllowanceIncrease The amount to increase the rate allowance by.
    /// @param lockupAllowanceIncrease The amount to increase the lockup allowance by.
    /// @custom:constraint Operator must already be approved.
    function increaseOperatorApproval(
        IERC20 token,
        address operator,
        uint256 rateAllowanceIncrease,
        uint256 lockupAllowanceIncrease
    ) external nonReentrant validateNonZeroAddress(operator, "operator") {
        _increaseOperatorApproval(token, operator, rateAllowanceIncrease, lockupAllowanceIncrease);
    }

    function _increaseOperatorApproval(
        IERC20 token,
        address operator,
        uint256 rateAllowanceIncrease,
        uint256 lockupAllowanceIncrease
    ) internal {
        OperatorApproval storage approval = operatorApprovals[token][msg.sender][operator];

        // Operator must already be approved
        require(approval.isApproved, Errors.OperatorNotApproved(msg.sender, operator));

        // Directly update allowances
        approval.rateAllowance += rateAllowanceIncrease;
        approval.lockupAllowance += lockupAllowanceIncrease;

        emit OperatorApprovalUpdated(
            token,
            msg.sender,
            operator,
            approval.isApproved,
            approval.rateAllowance,
            approval.lockupAllowance,
            approval.maxLockupPeriod
        );
    }

    /// @notice Terminates a payment rail, preventing further payments after the rail's lockup period. After calling this method, the lockup period cannot be changed, and the rail's rate and fixed lockup may only be reduced.
    /// @param railId The ID of the rail to terminate.
    /// @custom:constraint Caller must be a rail client or operator.
    /// @custom:constraint Rail must be active and not already terminated.
    /// @custom:constraint If called by the client, the payer's account must be fully funded.
    /// @custom:constraint If called by the operator, the payer's funding status isn't checked.
    function terminateRail(uint256 railId)
        external
        validateRailActive(railId)
        nonReentrant
        validateRailNotTerminated(railId)
        settleAccountLockupBeforeAndAfterForRail(railId, false, 0)
    {
        Rail storage rail = rails[railId];
        Account storage payer = accounts[rail.token][rail.from];

        // Only client with fully settled lockup or operator can terminate a rail
        require(
            (msg.sender == rail.from && isAccountLockupFullySettled(payer)) || msg.sender == rail.operator,
            Errors.NotAuthorizedToTerminateRail(railId, rail.from, rail.operator, msg.sender)
        );

        rail.endEpoch = payer.lockupLastSettledAt + rail.lockupPeriod;

        emit RailTerminated(railId, msg.sender, rail.endEpoch);

        // Notify the validator if one exists
        if (rail.validator != address(0)) {
            IValidator(rail.validator).railTerminated(railId, msg.sender, rail.endEpoch);
        }

        // Remove the rail rate from account lockup rate but don't set rail rate to zero yet.
        // The rail rate will be used to settle the rail and so we can't zero it yet.
        // However, we remove the rail rate from the client lockup rate because we don't want to
        // lock funds for the rail beyond `rail.endEpoch` as we're exiting the rail
        // after that epoch.
        require(
            payer.lockupRate >= rail.paymentRate,
            Errors.LockupRateInconsistent(railId, rail.from, rail.paymentRate, payer.lockupRate)
        );
        payer.lockupRate -= rail.paymentRate;

        // Reduce operator rate allowance
        OperatorApproval storage operatorApproval = operatorApprovals[rail.token][rail.from][rail.operator];
        updateOperatorRateUsage(operatorApproval, rail.paymentRate, 0);
    }

    /// @notice Deposits tokens from the message sender's account into `to`'s account.
    /// @param token The ERC20 token address to deposit.
    /// @param to The address whose account will be credited.
    /// @param amount The amount of tokens to deposit.
    /// @custom:constraint The message sender must have approved this contract to spend the requested amount via the ERC-20 token (`token`).
    function deposit(IERC20 token, address to, uint256 amount)
        external
        payable
        nonReentrant
        validateNonZeroAddress(to, "to")
        settleAccountLockupBeforeAndAfter(token, to, false)
    {
        // Transfer tokens from sender to contract
        if (token == NATIVE_TOKEN) {
            require(msg.value == amount, Errors.MustSendExactNativeAmount(amount, msg.value));
        } else {
            require(msg.value == 0, Errors.NativeTokenNotAccepted(msg.value));
            amount = transferIn(token, msg.sender, amount);
        }

        accounts[token][to].funds += amount;

        emit DepositRecorded(token, msg.sender, to, amount);
    }

    /**
     * @notice Deposits tokens using permit (EIP-2612) approval in a single transaction.
     * @param token The ERC20 token address to deposit.
     * @param to The address whose account will be credited (must be the permit signer).
     * @param amount The amount of tokens to deposit.
     * @param deadline Permit deadline (timestamp).
     * @param v,r,s Permit signature.
     */
    function depositWithPermit(
        IERC20 token,
        address to,
        uint256 amount,
        uint256 deadline,
        uint8 v,
        bytes32 r,
        bytes32 s
    ) external nonReentrant validateNonZeroAddress(to, "to") settleAccountLockupBeforeAndAfter(token, to, false) {
        _depositWithPermit(token, to, amount, deadline, v, r, s);
    }

    function _depositWithPermit(
        IERC20 token,
        address to,
        uint256 amount,
        uint256 deadline,
        uint8 v,
        bytes32 r,
        bytes32 s
    ) internal {
        // Revert if token is address(0) as permit is not supported for native tokens
        require(token != NATIVE_TOKEN, Errors.NativeTokenNotSupported());

        // Use 'to' as the owner in permit call (the address that signed the permit)
        IERC20Permit(address(token)).permit(to, address(this), amount, deadline, v, r, s);

        amount = transferIn(token, to, amount);

        accounts[token][to].funds += amount;

        emit DepositRecorded(token, to, to, amount);
    }

    /**
     * @notice Deposits tokens using permit (EIP-2612) approval in a single transaction,
     *         while also setting operator approval.
     * @param token The ERC20 token address to deposit and for which the operator approval is being set.
     *             Note: The token must support EIP-2612 permit functionality.
     * @param to The address whose account will be credited (must be the permit signer).
     * @param amount The amount of tokens to deposit.
     * @param deadline Permit deadline (timestamp).
     * @param v,r,s Permit signature.
     * @param operator The address of the operator whose approval is being modified.
     * @param rateAllowance The maximum payment rate the operator can set across all rails created by the operator
     *             on behalf of the message sender. If this is less than the current payment rate, the operator will
     *             only be able to reduce rates until they fall below the target.
     * @param lockupAllowance The maximum amount of funds the operator can lock up on behalf of the message sender
     *             towards future payments. If this exceeds the current total amount of funds locked towards future payments,
     *             the operator will only be able to reduce future lockup.
     * @param maxLockupPeriod The maximum number of epochs (blocks) the operator can lock funds for. If this is less than
     *             the current lockup period for a rail, the operator will only be able to reduce the lockup period.
     */
    function depositWithPermitAndApproveOperator(
        IERC20 token,
        address to,
        uint256 amount,
        uint256 deadline,
        uint8 v,
        bytes32 r,
        bytes32 s,
        address operator,
        uint256 rateAllowance,
        uint256 lockupAllowance,
        uint256 maxLockupPeriod
    )
        external
        nonReentrant
        validateNonZeroAddress(operator, "operator")
        validateNonZeroAddress(to, "to")
        validateSignerIsRecipient(to)
        settleAccountLockupBeforeAndAfter(token, to, false)
    {
        _setOperatorApproval(token, operator, true, rateAllowance, lockupAllowance, maxLockupPeriod);
        _depositWithPermit(token, to, amount, deadline, v, r, s);
    }

    /**
     * @notice Deposits tokens using permit (EIP-2612) approval in a single transaction,
     *         while also increasing operator approval allowances.
     * @param token The ERC20 token address to deposit and for which the operator approval is being increased.
     *             Note: The token must support EIP-2612 permit functionality.
     * @param to The address whose account will be credited (must be the permit signer).
     * @param amount The amount of tokens to deposit.
     * @param deadline Permit deadline (timestamp).
     * @param v,r,s Permit signature.
     * @param operator The address of the operator whose allowances are being increased.
     * @param rateAllowanceIncrease The amount to increase the rate allowance by.
     * @param lockupAllowanceIncrease The amount to increase the lockup allowance by.
     * @custom:constraint Operator must already be approved.
     */
    function depositWithPermitAndIncreaseOperatorApproval(
        IERC20 token,
        address to,
        uint256 amount,
        uint256 deadline,
        uint8 v,
        bytes32 r,
        bytes32 s,
        address operator,
        uint256 rateAllowanceIncrease,
        uint256 lockupAllowanceIncrease
    )
        external
        nonReentrant
        validateNonZeroAddress(operator, "operator")
        validateNonZeroAddress(to, "to")
        validateSignerIsRecipient(to)
        settleAccountLockupBeforeAndAfter(token, to, false)
    {
        _increaseOperatorApproval(token, operator, rateAllowanceIncrease, lockupAllowanceIncrease);
        _depositWithPermit(token, to, amount, deadline, v, r, s);
    }

    /**
     * @notice Deposits tokens using an ERC-3009 authorization in a single transaction.
     * @param token The ERC-3009-compliant token contract.
     * @param to The address whose account within the contract will be credited.
     * @param amount The amount of tokens to deposit.
     * @param validAfter The timestamp after which the authorization is valid.
     * @param validBefore The timestamp before which the authorization is valid.
     * @param nonce A unique nonce for the authorization, used to prevent replay attacks.
     * @param v,r,s The signature of the authorization.
     */
    function depositWithAuthorization(
        IERC3009 token,
        address to,
        uint256 amount,
        uint256 validAfter,
        uint256 validBefore,
        bytes32 nonce,
        uint8 v,
        bytes32 r,
        bytes32 s
    ) external nonReentrant validateNonZeroAddress(to, "to") settleAccountLockupBeforeAndAfter(token, to, false) {
        _depositWithAuthorization(token, to, amount, validAfter, validBefore, nonce, v, r, s);
    }

    /**
     * @notice Deposits tokens using an ERC-3009 authorization in a single transaction.
     *         while also setting operator approval.
     * @param token The ERC-3009-compliant token contract.
     * @param to The address whose account within the contract will be credited.
     * @param amount The amount of tokens to deposit.
     * @param validAfter The timestamp after which the authorization is valid.
     * @param validBefore The timestamp before which the authorization is valid.
     * @param nonce A unique nonce for the authorization, used to prevent replay attacks.
     * @param v,r,s The signature of the authorization.
     * @param operator The address of the operator whose approval is being modified.
     * @param rateAllowance The maximum payment rate the operator can set across all rails created by the operator
     *             on behalf of the message sender. If this is less than the current payment rate, the operator will
     *             only be able to reduce rates until they fall below the target.
     * @param lockupAllowance The maximum amount of funds the operator can lock up on behalf of the message sender
     *             towards future payments. If this exceeds the current total amount of funds locked towards future payments,
     *             the operator will only be able to reduce future lockup.
     * @param maxLockupPeriod The maximum number of epochs (blocks) the operator can lock funds for. If this is less than
     *             the current lockup period for a rail, the operator will only be able to reduce the lockup period.
     */
    function depositWithAuthorizationAndApproveOperator(
        IERC3009 token,
        address to,
        uint256 amount,
        uint256 validAfter,
        uint256 validBefore,
        bytes32 nonce,
        uint8 v,
        bytes32 r,
        bytes32 s,
        address operator,
        uint256 rateAllowance,
        uint256 lockupAllowance,
        uint256 maxLockupPeriod
    )
        external
        nonReentrant
        validateNonZeroAddress(operator, "operator")
        validateNonZeroAddress(to, "to")
        validateSignerIsRecipient(to)
        settleAccountLockupBeforeAndAfter(token, to, false)
    {
        _setOperatorApproval(token, operator, true, rateAllowance, lockupAllowance, maxLockupPeriod);
        _depositWithAuthorization(token, to, amount, validAfter, validBefore, nonce, v, r, s);
    }

    /**
     * @notice Deposits tokens using an ERC-3009 authorization in a single transaction.
     *         while also setting operator approval.
     * @param token The ERC-3009-compliant token contract.
     * @param to The address whose account within the contract will be credited.
     * @param amount The amount of tokens to deposit.
     * @param validAfter The timestamp after which the authorization is valid.
     * @param validBefore The timestamp before which the authorization is valid.
     * @param nonce A unique nonce for the authorization, used to prevent replay attacks.
     * @param v,r,s The signature of the authorization.
     * @param operator The address of the operator whose allowances are being increased.
     * @param rateAllowanceIncrease The amount to increase the rate allowance by.
     * @param lockupAllowanceIncrease The amount to increase the lockup allowance by.
     * @custom:constraint Operator must already be approved.
     */
    function depositWithAuthorizationAndIncreaseOperatorApproval(
        IERC3009 token,
        address to,
        uint256 amount,
        uint256 validAfter,
        uint256 validBefore,
        bytes32 nonce,
        uint8 v,
        bytes32 r,
        bytes32 s,
        address operator,
        uint256 rateAllowanceIncrease,
        uint256 lockupAllowanceIncrease
    )
        external
        nonReentrant
        validateNonZeroAddress(operator, "operator")
        validateNonZeroAddress(to, "to")
        validateSignerIsRecipient(to)
        settleAccountLockupBeforeAndAfter(token, to, false)
    {
        _increaseOperatorApproval(token, operator, rateAllowanceIncrease, lockupAllowanceIncrease);
        _depositWithAuthorization(token, to, amount, validAfter, validBefore, nonce, v, r, s);
    }

    function _depositWithAuthorization(
        IERC3009 token,
        address to,
        uint256 amount,
        uint256 validAfter,
        uint256 validBefore,
        bytes32 nonce,
        uint8 v,
        bytes32 r,
        bytes32 s
    ) internal {
        // Revert if token is address(0) as authorization is not supported for native tokens
        require(token != NATIVE_TOKEN, Errors.NativeTokenNotSupported());

        // Use balance-before/balance-after accounting to correctly handle fee-on-transfer tokens
        uint256 balanceBefore = token.balanceOf(address(this));

        // Call ERC-3009 receiveWithAuthorization.
        // This will transfer 'amount' from 'to' to this contract.
        // The token contract itself verifies the signature.
        token.receiveWithAuthorization(to, address(this), amount, validAfter, validBefore, nonce, v, r, s);

        uint256 balanceAfter = token.balanceOf(address(this));
        amount = balanceAfter - balanceBefore;

        // Credit the beneficiary's internal account
        accounts[token][to].funds += amount;

        // Emit an event to record the deposit, marking it as made via an off-chain signature.
        emit DepositRecorded(token, to, to, amount);
    }

    /// @notice Withdraws tokens from the caller's account to the caller's account, up to the amount of currently available tokens (the tokens not currently locked in rails).
    /// @param token The ERC20 token address to withdraw.
    /// @param amount The amount of tokens to withdraw.
    function withdraw(IERC20 token, uint256 amount)
        external
        nonReentrant
        settleAccountLockupBeforeAndAfter(token, msg.sender, true)
    {
        return withdrawToInternal(token, msg.sender, amount);
    }

    /// @notice Withdraws tokens (`token`) from the caller's account to `to`, up to the amount of currently available tokens (the tokens not currently locked in rails).
    /// @param token The ERC20 token address to withdraw.
    /// @param to The address to receive the withdrawn tokens.
    /// @param amount The amount of tokens to withdraw.
    function withdrawTo(IERC20 token, address to, uint256 amount)
        external
        nonReentrant
        validateNonZeroAddress(to, "to")
        settleAccountLockupBeforeAndAfter(token, msg.sender, true)
    {
        return withdrawToInternal(token, to, amount);
    }

    function withdrawToInternal(IERC20 token, address to, uint256 amount) internal {
        Account storage account = accounts[token][msg.sender];
        uint256 available = account.funds - account.lockupCurrent;
        require(amount <= available, Errors.InsufficientUnlockedFunds(available, amount));
        if (token == NATIVE_TOKEN) {
            (bool success,) = payable(to).call{value: amount}("");
            require(success, Errors.NativeTransferFailed(to, amount));
        } else {
            uint256 actual = transferOut(token, to, amount);
            if (actual > amount) {
                amount = actual;
                require(amount <= available, Errors.InsufficientUnlockedFunds(available, amount));
            }
        }
        account.funds -= amount;

        emit WithdrawRecorded(token, msg.sender, to, amount);
    }

    function transferOut(IERC20 token, address to, uint256 amount) internal returns (uint256 actual) {
        uint256 balanceBefore = token.balanceOf(address(this));
        token.safeTransfer(to, amount);
        uint256 balanceAfter = token.balanceOf(address(this));
        actual = balanceBefore - balanceAfter;
    }

    function transferIn(IERC20 token, address from, uint256 amount) internal returns (uint256 actual) {
        uint256 balanceBefore = token.balanceOf(address(this));
        token.safeTransferFrom(from, address(this), amount);
        uint256 balanceAfter = token.balanceOf(address(this));
        actual = balanceAfter - balanceBefore;
    }

    /// @notice Create a new rail from `from` to `to`, operated by the caller.
    /// @param token The ERC20 token address for payments on this rail.
    /// @param from The client address (payer) for this rail.
    /// @param to The recipient address for payments on this rail.
    /// @param validator Optional address of an validator contract (can be address(0) for no validation).
    /// @param commissionRateBps Optional operator commission in basis points (0-10000).
    /// @param serviceFeeRecipient Address to receive operator commission
    /// @return The ID of the newly created rail.
    /// @custom:constraint Caller must be approved as an operator by the client (from address).
    function createRail(
        IERC20 token,
        address from,
        address to,
        address validator,
        uint256 commissionRateBps,
        address serviceFeeRecipient
    ) external nonReentrant validateNonZeroAddress(from, "from") validateNonZeroAddress(to, "to") returns (uint256) {
        address operator = msg.sender;

        // Check if operator is approved - approval is required for rail creation
        OperatorApproval storage approval = operatorApprovals[token][from][operator];
        require(approval.isApproved, Errors.OperatorNotApproved(from, operator));

        // Validate commission rate
        require(
            commissionRateBps <= COMMISSION_MAX_BPS, Errors.CommissionRateTooHigh(COMMISSION_MAX_BPS, commissionRateBps)
        );

        require(commissionRateBps == 0 || serviceFeeRecipient != address(0), Errors.MissingServiceFeeRecipient());

        uint256 railId = _nextRailId++;

        Rail storage rail = rails[railId];
        rail.token = token;
        rail.from = from;
        rail.to = to;
        rail.operator = operator;
        rail.validator = validator;
        rail.settledUpTo = block.number;
        rail.endEpoch = 0;
        rail.commissionRateBps = commissionRateBps;
        rail.serviceFeeRecipient = serviceFeeRecipient;

        // Record this rail in the payee's and payer's lists
        payeeRails[token][to].push(railId);
        payerRails[token][from].push(railId);

        emit RailCreated(railId, from, to, token, operator, validator, serviceFeeRecipient, commissionRateBps);

        return railId;
    }

    /// @notice Modifies the fixed lockup and lockup period of a rail.
    /// - If the rail has already been terminated, the lockup period may not be altered and the fixed lockup may only be reduced.
    /// - If the rail is active, the lockup may only be modified if the payer's account is fully funded and will remain fully funded after the operation.
    /// @param railId The ID of the rail to modify.
    /// @param period The new lockup period (in epochs/blocks).
    /// @param lockupFixed The new fixed lockup amount.
    /// @custom:constraint Caller must be the rail operator.
    /// @custom:constraint Operator must have sufficient lockup allowance to cover any increases the lockup period or the fixed lockup.
    function modifyRailLockup(uint256 railId, uint256 period, uint256 lockupFixed)
        external
        validateRailActive(railId)
        onlyRailOperator(railId)
        nonReentrant
        settleAccountLockupBeforeAndAfterForRail(railId, false, 0)
    {
        Rail storage rail = rails[railId];
        bool isTerminated = isRailTerminated(rail, railId);

        uint256 oldLockupPeriod = rail.lockupPeriod;
        uint256 oldLockupFixed = rail.lockupFixed;

        if (isTerminated) {
            modifyTerminatedRailLockup(rail, period, lockupFixed);
        } else {
            modifyNonTerminatedRailLockup(rail, period, lockupFixed);
        }

        emit RailLockupModified(railId, oldLockupPeriod, period, oldLockupFixed, lockupFixed);
    }

    function modifyTerminatedRailLockup(Rail storage rail, uint256 period, uint256 lockupFixed) internal {
        require(
            period == rail.lockupPeriod && lockupFixed <= rail.lockupFixed,
            Errors.InvalidTerminatedRailModification(rail.lockupPeriod, rail.lockupFixed, period, lockupFixed)
        );

        Account storage payer = accounts[rail.token][rail.from];

        // Calculate the fixed lockup reduction - this is the only change allowed for terminated rails
        uint256 lockupReduction = rail.lockupFixed - lockupFixed;

        // Update payer's lockup - subtract the exact reduction amount
        require(
            payer.lockupCurrent >= lockupReduction,
            Errors.InsufficientCurrentLockup(rail.token, rail.from, payer.lockupCurrent, lockupReduction)
        );
        payer.lockupCurrent -= lockupReduction;

        // Reduce operator rate allowance
        OperatorApproval storage operatorApproval = operatorApprovals[rail.token][rail.from][rail.operator];
        updateOperatorLockupUsage(operatorApproval, rail.lockupFixed, lockupFixed);

        rail.lockupFixed = lockupFixed;
    }

    function modifyNonTerminatedRailLockup(Rail storage rail, uint256 period, uint256 lockupFixed) internal {
        Account storage payer = accounts[rail.token][rail.from];

        // Don't allow changing the lockup period or increasing the fixed lockup unless the payer's
        // account is fully settled.
        if (!isAccountLockupFullySettled(payer)) {
            require(
                period == rail.lockupPeriod,
                Errors.LockupPeriodChangeNotAllowedDueToInsufficientFunds(
                    rail.token, rail.from, rail.lockupPeriod, period
                )
            );

            require(
                lockupFixed <= rail.lockupFixed,
                Errors.LockupFixedIncreaseNotAllowedDueToInsufficientFunds(
                    rail.token, rail.from, rail.lockupFixed, lockupFixed
                )
            );
        }

        // Get operator approval
        OperatorApproval storage operatorApproval = operatorApprovals[rail.token][rail.from][rail.operator];

        // Check if period exceeds the max lockup period allowed for this operator
        // Only enforce this constraint when increasing the period, not when decreasing
        if (period > rail.lockupPeriod) {
            require(
                period <= operatorApproval.maxLockupPeriod,
                Errors.LockupPeriodExceedsOperatorMaximum(
                    rail.token, rail.operator, operatorApproval.maxLockupPeriod, period
                )
            );
        }

        // Calculate current (old) lockup.
        uint256 oldLockup = rail.lockupFixed + (rail.paymentRate * rail.lockupPeriod);

        // Calculate new lockup amount with new parameters
        uint256 newLockup = lockupFixed + (rail.paymentRate * period);

        require(
            payer.lockupCurrent >= oldLockup,
            Errors.CurrentLockupLessThanOldLockup(rail.token, rail.from, oldLockup, payer.lockupCurrent)
        );

        // We blindly update the payer's lockup. If they don't have enough funds to cover the new
        // amount, we'll revert in the post-condition.
        payer.lockupCurrent = payer.lockupCurrent - oldLockup + newLockup;

        updateOperatorLockupUsage(operatorApproval, oldLockup, newLockup);

        // Update rail lockup parameters
        rail.lockupPeriod = period;
        rail.lockupFixed = lockupFixed;
    }

    /// @notice Modifies the payment rate and optionally makes a one-time payment.
    /// - If the rail has already been terminated, one-time payments can be made and the rate may always be decreased (but never increased) regardless of the status of the payer's account.
    /// - If the payer's account isn't fully funded and the rail is active (not terminated), the rail's payment rate may not be changed at all (increased or decreased).
    /// - Regardless of the payer's account status, one-time payments will always go through provided that the rail has sufficient fixed lockup to cover the payment.
    /// @param railId The ID of the rail to modify.
    /// @param newRate The new payment rate (per epoch). This new rate applies starting the next epoch after the current one.
    /// @param oneTimePayment Optional one-time payment amount to transfer immediately, taken out of the rail's fixed lockup.
    /// @custom:constraint Caller must be the rail operator.
    /// @custom:constraint Operator must have sufficient rate and lockup allowances for any increases.
    function modifyRailPayment(uint256 railId, uint256 newRate, uint256 oneTimePayment)
        external
        nonReentrant
        validateRailActive(railId)
        onlyRailOperator(railId)
        settleAccountLockupBeforeAndAfterForRail(railId, false, oneTimePayment)
    {
        Rail storage rail = rails[railId];
        Account storage payer = accounts[rail.token][rail.from];
        Account storage payee = accounts[rail.token][rail.to];

        uint256 oldRate = rail.paymentRate;
        bool isTerminated = isRailTerminated(rail, railId);

        // Validate rate changes based on rail state and account lockup
        if (isTerminated) {
            uint256 maxSettlementEpoch = maxSettlementEpochForTerminatedRail(rail, railId);
            require(
                block.number < maxSettlementEpoch,
                Errors.CannotModifyTerminatedRailBeyondEndEpoch(railId, maxSettlementEpoch, block.number)
            );

            require(newRate <= oldRate, Errors.RateChangeNotAllowedOnTerminatedRail(railId));
        } else {
            bool isSettled = isAccountLockupFullySettled(payer);
            require(
                isSettled || newRate == oldRate,
                Errors.LockupNotSettledRateChangeNotAllowed(railId, rail.from, isSettled, oldRate, newRate)
            );
        }

        // enqueuing rate change
        enqueueRateChange(rail, oldRate, newRate);

        // Calculate the effective lockup period
        uint256 effectiveLockupPeriod;
        if (isTerminated) {
            effectiveLockupPeriod = remainingEpochsForTerminatedRail(rail, railId);
        } else {
            effectiveLockupPeriod = rail.lockupPeriod;
        }

        // Verify one-time payment doesn't exceed fixed lockup
        require(
            rail.lockupFixed >= oneTimePayment,
            Errors.OneTimePaymentExceedsLockup(railId, rail.lockupFixed, oneTimePayment)
        );

        // Update the rail fixed lockup and payment rate
        rail.lockupFixed = rail.lockupFixed - oneTimePayment;
        rail.paymentRate = newRate;

        OperatorApproval storage operatorApproval = operatorApprovals[rail.token][rail.from][rail.operator];

        // Update payer's lockup rate - only if the rail is not terminated
        // for terminated rails, the payer's lockup rate is already updated during rail termination
        if (!isTerminated) {
            require(
                payer.lockupRate >= oldRate,
                Errors.LockupRateLessThanOldRate(railId, rail.from, oldRate, payer.lockupRate)
            );
            payer.lockupRate = payer.lockupRate - oldRate + newRate;
            updateOperatorRateUsage(operatorApproval, oldRate, newRate);
        }

        // Update payer's current lockup with effective lockup period calculation
        // Remove old rate lockup for the effective period, add new rate lockup for the same period
        payer.lockupCurrent =
            payer.lockupCurrent - (oldRate * effectiveLockupPeriod) + (newRate * effectiveLockupPeriod) - oneTimePayment;

        updateOperatorLockupUsage(operatorApproval, oldRate * effectiveLockupPeriod, newRate * effectiveLockupPeriod);

        // Update operator allowance for one-time payment
        updateOperatorAllowanceForOneTimePayment(operatorApproval, oneTimePayment);

        emit RailRateModified(railId, oldRate, newRate);

        // --- Process the One-Time Payment ---
        processOneTimePayment(railId, payer, payee, rail, oneTimePayment);
    }

    function enqueueRateChange(Rail storage rail, uint256 oldRate, uint256 newRate) internal {
        // If rate hasn't changed or rail is already settled up to current block, nothing to do
        if (newRate == oldRate || rail.settledUpTo == block.number) {
            return;
        }

        // Skip putting a 0-rate entry on an empty queue
        if (oldRate == 0 && rail.rateChangeQueue.isEmpty()) {
            rail.settledUpTo = block.number;
            return;
        }

        // Only queue the previous rate once per epoch
        if (rail.rateChangeQueue.isEmpty() || rail.rateChangeQueue.peekTail().untilEpoch != block.number) {
            // For validated rails, we need to enqueue the old rate.
            // This ensures that the old rate is applied up to and including the current block.
            // The new rate will be applicable starting from the next block.
            rail.rateChangeQueue.enqueue(oldRate, block.number);
        }
    }

    function calculateAndPayFees(uint256 amount, IERC20 token, address serviceFeeRecipient, uint256 commissionRateBps)
        internal
        returns (uint256 netPayeeAmount, uint256 operatorCommission, uint256 fee)
    {
        // ceil()
        fee = (amount * NETWORK_FEE_NUMERATOR + (NETWORK_FEE_DENOMINATOR - 1)) / NETWORK_FEE_DENOMINATOR;
        if (token == NATIVE_TOKEN) {
            burnViaPrecompile(fee);
        } else {
            accounts[token][address(this)].funds += fee;
            // start fee auction if necessary
            AuctionInfo storage auction = auctionInfo[token];
            if (auction.startPrice == 0) {
                auction.startPrice = AUCTION_START_PRICE;
                auction.startTime = uint168(block.timestamp);
            }
        }
        amount -= fee;

        // Calculate operator commission (if any) based on remaining amount
        operatorCommission = 0;
        if (commissionRateBps > 0) {
            operatorCommission = (amount * commissionRateBps) / COMMISSION_MAX_BPS;
        }

        // Calculate net amount for payee
        netPayeeAmount = amount - operatorCommission;

        // Credit operator (if commission exists)
        if (operatorCommission > 0) {
            Account storage serviceFeeRecipientAccount = accounts[token][serviceFeeRecipient];
            serviceFeeRecipientAccount.funds += operatorCommission;
        }
    }

    function processOneTimePayment(
        uint256 railId,
        Account storage payer,
        Account storage payee,
        Rail storage rail,
        uint256 oneTimePayment
    ) internal {
        if (oneTimePayment > 0) {
            require(
                payer.funds >= oneTimePayment,
                Errors.InsufficientFundsForOneTimePayment(rail.token, rail.from, oneTimePayment, payer.funds)
            );

            // Transfer funds from payer (full amount)
            payer.funds -= oneTimePayment;

            // Calculate fees, pay operator commission and track platform fees
            (uint256 netPayeeAmount, uint256 operatorCommission, uint256 networkFee) =
                calculateAndPayFees(oneTimePayment, rail.token, rail.serviceFeeRecipient, rail.commissionRateBps);

            // Credit payee (net amount after fees)
            payee.funds += netPayeeAmount;

            emit RailOneTimePaymentProcessed(railId, netPayeeAmount, operatorCommission, networkFee);
        }
    }

    /// @notice Settles payments for a terminated rail without validation. This may only be called by the payee and after the terminated rail's max settlement epoch has passed. It's an escape-hatch to unblock payments in an otherwise stuck rail (e.g., due to a buggy validator contract) and it always pays in full.
    /// @param railId The ID of the rail to settle.
    /// @return totalSettledAmount The total amount settled and transferred.
    /// @return totalNetPayeeAmount The net amount credited to the payee after fees.
    /// @return totalOperatorCommission The commission credited to the operator.
    /// @return totalNetworkFee The fee accrued for burning FIL.
    /// @return finalSettledEpoch The epoch up to which settlement was actually completed.
    /// @return note Additional information about the settlement.
    function settleTerminatedRailWithoutValidation(uint256 railId)
        external
        nonReentrant
        validateRailActive(railId)
        validateRailTerminated(railId)
        onlyRailClient(railId)
        settleAccountLockupBeforeAndAfterForRail(railId, false, 0)
        returns (
            uint256 totalSettledAmount,
            uint256 totalNetPayeeAmount,
            uint256 totalOperatorCommission,
            uint256 totalNetworkFee,
            uint256 finalSettledEpoch,
            string memory note
        )
    {
        // Verify the current epoch is greater than the max settlement epoch
        uint256 maxSettleEpoch = maxSettlementEpochForTerminatedRail(rails[railId], railId);
        require(
            block.number > maxSettleEpoch,
            Errors.CannotSettleTerminatedRailBeforeMaxEpoch(railId, maxSettleEpoch + 1, block.number)
        );

        return settleRailInternal(railId, maxSettleEpoch, true);
    }

    /// @notice Settles payments for a rail up to the specified epoch. Settlement may fail to reach the target epoch if either the client lacks the funds to pay up to the current epoch or the validator refuses to settle the entire requested range.
    /// @param railId The ID of the rail to settle.
    /// @param untilEpoch The epoch up to which to settle (must not exceed current block number).
    /// @return totalSettledAmount The total amount settled and transferred.
    /// @return totalNetPayeeAmount The net amount credited to the payee after fees.
    /// @return totalOperatorCommission The commission credited to the operator.
    /// @return totalNetworkFee The fee accrued to burn FIL.
    /// @return finalSettledEpoch The epoch up to which settlement was actually completed.
    /// @return note Additional information about the settlement (especially from validation).
    function settleRail(uint256 railId, uint256 untilEpoch)
        public
        nonReentrant
        validateRailActive(railId)
        onlyRailParticipant(railId)
        settleAccountLockupBeforeAndAfterForRail(railId, false, 0)
        returns (
            uint256 totalSettledAmount,
            uint256 totalNetPayeeAmount,
            uint256 totalOperatorCommission,
            uint256 totalNetworkFee,
            uint256 finalSettledEpoch,
            string memory note
        )
    {
        return settleRailInternal(railId, untilEpoch, false);
    }

    function settleRailInternal(uint256 railId, uint256 untilEpoch, bool skipValidation)
        internal
        returns (
            uint256 totalSettledAmount,
            uint256 totalNetPayeeAmount,
            uint256 totalOperatorCommission,
            uint256 totalNetworkFee,
            uint256 finalSettledEpoch,
            string memory note
        )
    {
        require(untilEpoch <= block.number, Errors.CannotSettleFutureEpochs(railId, untilEpoch, block.number));

        Rail storage rail = rails[railId];
        Account storage payer = accounts[rail.token][rail.from];

        // Handle terminated and fully settled rails that are still not finalised
        if (isRailTerminated(rail, railId) && rail.settledUpTo >= rail.endEpoch) {
            finalizeTerminatedRail(railId, rail, payer);
            return (0, 0, 0, 0, rail.settledUpTo, "rail fully settled and finalized");
        }

        // Calculate the maximum settlement epoch based on account lockup
        uint256 maxSettlementEpoch;
        if (!isRailTerminated(rail, railId)) {
            maxSettlementEpoch = min(untilEpoch, payer.lockupLastSettledAt);
        } else {
            maxSettlementEpoch = min(untilEpoch, rail.endEpoch);
        }

        uint256 startEpoch = rail.settledUpTo;
        // Nothing to settle (already settled or zero-duration)
        if (startEpoch >= maxSettlementEpoch) {
            return (
                0,
                0,
                0,
                0,
                startEpoch,
                string.concat("already settled up to epoch ", Strings.toString(maxSettlementEpoch))
            );
        }

        // Process settlement depending on whether rate changes exist
        if (rail.rateChangeQueue.isEmpty()) {
            (totalSettledAmount, totalNetPayeeAmount, totalOperatorCommission, totalNetworkFee, note) =
                _settleSegment(railId, startEpoch, maxSettlementEpoch, rail.paymentRate, skipValidation);

            require(
                rail.settledUpTo > startEpoch, Errors.NoProgressInSettlement(railId, startEpoch + 1, rail.settledUpTo)
            );
        } else {
            (totalSettledAmount, totalNetPayeeAmount, totalOperatorCommission, totalNetworkFee, note) =
                _settleWithRateChanges(railId, rail.paymentRate, startEpoch, maxSettlementEpoch, skipValidation);
        }
        finalSettledEpoch = rail.settledUpTo;
        note = checkAndFinalizeTerminatedRail(railId, rail, payer, note);

        emit RailSettled(
            railId, totalSettledAmount, totalNetPayeeAmount, totalOperatorCommission, totalNetworkFee, finalSettledEpoch
        );

        return
            (totalSettledAmount, totalNetPayeeAmount, totalOperatorCommission, totalNetworkFee, finalSettledEpoch, note);
    }

    function checkAndFinalizeTerminatedRail(
        uint256 railId,
        Rail storage rail,
        Account storage payer,
        string memory regularNote
    ) internal returns (string memory) {
        // Check if rail is a terminated rail that's now fully settled
        if (isRailTerminated(rail, railId) && rail.settledUpTo >= maxSettlementEpochForTerminatedRail(rail, railId)) {
            finalizeTerminatedRail(railId, rail, payer);
            return string.concat(regularNote, "terminated rail fully settled and finalized.");
        }

        return regularNote;
    }

    function finalizeTerminatedRail(uint256 railId, Rail storage rail, Account storage payer) internal {
        // Reduce the lockup by the fixed amount
        require(
            payer.lockupCurrent >= rail.lockupFixed,
            Errors.LockupInconsistencyDuringRailFinalization(
                railId, rail.token, rail.from, rail.lockupFixed, payer.lockupCurrent
            )
        );
        payer.lockupCurrent -= rail.lockupFixed;

        // Get operator approval for finalization update
        OperatorApproval storage operatorApproval = operatorApprovals[rail.token][rail.from][rail.operator];
        // Calculate current (old) lockup.
        uint256 oldLockup = rail.lockupFixed + (rail.paymentRate * rail.lockupPeriod);

        updateOperatorLockupUsage(operatorApproval, oldLockup, 0);

        // Zero out the rail to mark it as inactive
        _zeroOutRail(rail);

        emit RailFinalized(railId);
    }

    function _settleWithRateChanges(
        uint256 railId,
        uint256 currentRate,
        uint256 startEpoch,
        uint256 targetEpoch,
        bool skipValidation
    )
        internal
        returns (
            uint256 totalSettledAmount,
            uint256 totalNetPayeeAmount,
            uint256 totalOperatorCommission,
            uint256 totalNetworkFee,
            string memory note
        )
    {
        Rail storage rail = rails[railId];
        RateChangeQueue.Queue storage rateQueue = rail.rateChangeQueue;

        SettlementState memory state = SettlementState({
            totalSettledAmount: 0,
            totalNetPayeeAmount: 0,
            totalOperatorCommission: 0,
            totalNetworkFee: 0,
            processedEpoch: startEpoch,
            note: ""
        });

        // Process each segment until we reach the target epoch or hit an early exit condition
        while (state.processedEpoch < targetEpoch) {
            (uint256 segmentEndBoundary, uint256 segmentRate) =
                _getNextSegmentBoundary(rateQueue, currentRate, state.processedEpoch, targetEpoch);

            // if current segment rate is zero, advance settlement to end of this segment and continue
            if (segmentRate == 0) {
                rail.settledUpTo = segmentEndBoundary;
                state.processedEpoch = segmentEndBoundary;

                // Remove the processed rate change from the queue if it exists AND we have processed it entirely
                if (!rateQueue.isEmpty() && segmentEndBoundary >= rateQueue.peek().untilEpoch) {
                    rateQueue.dequeue();
                }

                // Continue to next segment
                continue;
            }

            // Settle the current segment with potentially validated outcomes
            (
                uint256 segmentSettledAmount,
                uint256 segmentNetPayeeAmount,
                uint256 segmentOperatorCommission,
                uint256 segmentNetworkFee,
                string memory validationNote
            ) = _settleSegment(railId, state.processedEpoch, segmentEndBoundary, segmentRate, skipValidation);

            // If validator returned no progress, exit early without updating state
            if (rail.settledUpTo <= state.processedEpoch) {
                return (
                    state.totalSettledAmount,
                    state.totalNetPayeeAmount,
                    state.totalOperatorCommission,
                    state.totalNetworkFee,
                    validationNote
                );
            }

            // Add the settled amounts to our running totals
            state.totalSettledAmount += segmentSettledAmount;
            state.totalNetPayeeAmount += segmentNetPayeeAmount;
            state.totalNetworkFee += segmentNetworkFee;
            state.totalOperatorCommission += segmentOperatorCommission;

            // If validator partially settled the segment, exit early
            if (rail.settledUpTo < segmentEndBoundary) {
                return (
                    state.totalSettledAmount,
                    state.totalNetPayeeAmount,
                    state.totalOperatorCommission,
                    state.totalNetworkFee,
                    validationNote
                );
            }

            // Successfully settled full segment, update tracking values
            state.processedEpoch = rail.settledUpTo;
            state.note = validationNote;

            // Remove the processed rate change from the queue
            if (!rateQueue.isEmpty() && segmentEndBoundary >= rateQueue.peek().untilEpoch) {
                rateQueue.dequeue();
            }
        }

        // We've successfully settled up to the target epoch
        return (
            state.totalSettledAmount,
            state.totalNetPayeeAmount,
            state.totalOperatorCommission,
            state.totalNetworkFee,
            state.note
        );
    }

    function _getNextSegmentBoundary(
        RateChangeQueue.Queue storage rateQueue,
        uint256 currentRate,
        uint256 processedEpoch,
        uint256 targetEpoch
    ) internal view returns (uint256 segmentEndBoundary, uint256 segmentRate) {
        // Default boundary is the target we want to reach
        segmentEndBoundary = targetEpoch;
        segmentRate = currentRate;

        // If we have rate changes in the queue, use the rate from the next change
        if (!rateQueue.isEmpty()) {
            RateChangeQueue.RateChange memory nextRateChange = rateQueue.peek();

            // Validate rate change queue consistency
            require(
                nextRateChange.untilEpoch >= processedEpoch,
                Errors.InvalidRateChangeQueueState(nextRateChange.untilEpoch, processedEpoch)
            );

            // Boundary is the minimum of our target or the next rate change epoch
            segmentEndBoundary = min(targetEpoch, nextRateChange.untilEpoch);
            segmentRate = nextRateChange.rate;
        }
    }

    function _settleSegment(uint256 railId, uint256 epochStart, uint256 epochEnd, uint256 rate, bool skipValidation)
        internal
        returns (
            uint256 settledAmount,
            uint256 netPayeeAmount,
            uint256 operatorCommission,
            uint256 networkFee,
            string memory note
        )
    {
        Rail storage rail = rails[railId];
        Account storage payer = accounts[rail.token][rail.from];
        Account storage payee = accounts[rail.token][rail.to];

        if (rate == 0) {
            rail.settledUpTo = epochEnd;
            return (0, 0, 0, 0, "Zero rate payment rail");
        }

        // Calculate the default settlement values (without validation)
        uint256 duration = epochEnd - epochStart;
        settledAmount = rate * duration;
        uint256 settledUntilEpoch = epochEnd;
        note = "";

        // If this rail has an validator and we're not skipping validation, let it decide on the final settlement amount
        if (rail.validator != address(0) && !skipValidation) {
            IValidator validator = IValidator(rail.validator);
            IValidator.ValidationResult memory result =
                validator.validatePayment(railId, settledAmount, epochStart, epochEnd, rate);

            // Ensure validator doesn't settle beyond our segment's end boundary
            require(
                result.settleUpto <= epochEnd,
                Errors.ValidatorSettledBeyondSegmentEnd(railId, epochEnd, result.settleUpto)
            );
            require(
                result.settleUpto >= epochStart,
                Errors.ValidatorSettledBeforeSegmentStart(railId, epochStart, result.settleUpto)
            );

            settledUntilEpoch = result.settleUpto;
            settledAmount = result.modifiedAmount;
            note = result.note;

            // Ensure validator doesn't allow more payment than the maximum possible
            // for the epochs they're confirming
            uint256 maxAllowedAmount = rate * (settledUntilEpoch - epochStart);

            require(
                result.modifiedAmount <= maxAllowedAmount,
                Errors.ValidatorModifiedAmountExceedsMaximum(railId, maxAllowedAmount, result.modifiedAmount)
            );
        }

        // Verify payer has sufficient funds for the settlement
        require(
            payer.funds >= settledAmount,
            Errors.InsufficientFundsForSettlement(rail.token, rail.from, settledAmount, payer.funds)
        );

        // Verify payer has sufficient lockup for the settlement
        require(
            payer.lockupCurrent >= settledAmount,
            Errors.InsufficientLockupForSettlement(rail.token, rail.from, payer.lockupCurrent, settledAmount)
        );
        uint256 actualSettledDuration = settledUntilEpoch - epochStart;
        uint256 requiredLockup = rate * actualSettledDuration;

        // Transfer funds from payer (always pays full settled amount)
        payer.funds -= settledAmount;

        // Calculate fees, pay operator commission and track platform fees
        (netPayeeAmount, operatorCommission, networkFee) =
            calculateAndPayFees(settledAmount, rail.token, rail.serviceFeeRecipient, rail.commissionRateBps);

        // Credit payee
        payee.funds += netPayeeAmount;

        // Reduce lockup based on actual settled duration, not requested duration
        // so that if the validator only settles for a partial duration, we only reduce the client lockup by the actual locked amount
        // for that reduced duration.
        payer.lockupCurrent -= requiredLockup;

        // Update the rail's settled epoch
        rail.settledUpTo = settledUntilEpoch;

        // Invariant check: lockup should never exceed funds
        require(
            payer.lockupCurrent <= payer.funds,
            Errors.LockupExceedsFundsInvariant(rail.token, rail.from, payer.lockupCurrent, payer.funds)
        );
    }

    function isAccountLockupFullySettled(Account storage account) internal view returns (bool) {
        return account.lockupLastSettledAt == block.number;
    }

    // attempts to settle account lockup up to and including the current epoch
    // returns the actual epoch upto and including which the lockup was settled
    function settleAccountLockup(IERC20 token, address owner, Account storage account) internal returns (uint256) {
        uint256 currentEpoch = block.number;
        uint256 elapsedTime = currentEpoch - account.lockupLastSettledAt;

        if (elapsedTime <= 0) {
            return account.lockupLastSettledAt;
        }

        if (account.lockupRate == 0) {
            account.lockupLastSettledAt = currentEpoch;

            // Emit event for zero rate case
            emit AccountLockupSettled(
                token, owner, account.lockupCurrent, account.lockupRate, account.lockupLastSettledAt
            );
            return currentEpoch;
        }

        uint256 additionalLockup = account.lockupRate * elapsedTime;

        // we have sufficient funds to cover account lockup upto and including the current epoch
        if (account.funds >= account.lockupCurrent + additionalLockup) {
            account.lockupCurrent += additionalLockup;
            account.lockupLastSettledAt = currentEpoch;
        } else {
            require(
                account.funds >= account.lockupCurrent,
                Errors.LockupExceedsFundsInvariant(token, owner, account.lockupCurrent, account.funds)
            );

            // If insufficient, calculate the fractional epoch where funds became insufficient
            uint256 availableFunds = account.funds - account.lockupCurrent;

            if (availableFunds == 0) {
                return account.lockupLastSettledAt;
            }

            // Round down to the nearest whole epoch
            uint256 fractionalEpochs = availableFunds / account.lockupRate;

            // Apply lockup up to this point
            account.lockupCurrent += account.lockupRate * fractionalEpochs;
            account.lockupLastSettledAt = account.lockupLastSettledAt + fractionalEpochs;
        }

        // event emission for all other cases where state changed
        emit AccountLockupSettled(token, owner, account.lockupCurrent, account.lockupRate, account.lockupLastSettledAt);
        return account.lockupLastSettledAt;
    }

    function remainingEpochsForTerminatedRail(Rail storage rail, uint256 railId)
        internal
        view
        validateRailTerminated(railId)
        returns (uint256)
    {
        // If current block beyond end epoch, return 0
        if (block.number > rail.endEpoch) {
            return 0;
        }

        // Return the number of epochs (blocks) remaining until end epoch
        return rail.endEpoch - block.number;
    }

    function isRailTerminated(Rail storage rail, uint256 railId) internal view returns (bool) {
        require(rail.from != address(0), Errors.RailInactiveOrSettled(railId));
        return rail.endEpoch > 0;
    }

    // Get the final settlement epoch for a terminated rail
    function maxSettlementEpochForTerminatedRail(Rail storage rail, uint256 railId)
        internal
        view
        validateRailTerminated(railId)
        returns (uint256)
    {
        return rail.endEpoch;
    }

    function _zeroOutRail(Rail storage rail) internal {
        // IMPORTANT: Do not use `require(cond, Errors.Custom(peekTail()))` here,
        // because Solidity evaluates all arguments before checking the condition.
        // That would call `peekTail()` even if the queue is empty, causing an unwanted revert.
        // Use `if (!cond) revert Errors.Custom(peekTail());` to safely handle the error.
        // Check if queue is empty before clearing
        if (!rail.rateChangeQueue.isEmpty()) {
            revert Errors.RateChangeQueueNotEmpty(rail.rateChangeQueue.peekTail().untilEpoch);
        }

        rail.token = IERC20(address(0));
        rail.from = address(0); // This now marks the rail as inactive
        rail.to = address(0);
        rail.operator = address(0);
        rail.validator = address(0);
        rail.paymentRate = 0;
        rail.lockupFixed = 0;
        rail.lockupPeriod = 0;
        rail.settledUpTo = 0;
        rail.endEpoch = 0;
        rail.commissionRateBps = 0;
    }

    function updateOperatorRateUsage(OperatorApproval storage approval, uint256 oldRate, uint256 newRate) internal {
        if (newRate > oldRate) {
            uint256 rateIncrease = newRate - oldRate;
            // If the increase exceeds the allowance, revert
            require(
                approval.rateUsage + rateIncrease <= approval.rateAllowance,
                Errors.OperatorRateAllowanceExceeded(approval.rateAllowance, approval.rateUsage + rateIncrease)
            );
            approval.rateUsage += rateIncrease;
        } else if (oldRate > newRate) {
            uint256 rateDecrease = oldRate - newRate;
            approval.rateUsage = approval.rateUsage > rateDecrease ? approval.rateUsage - rateDecrease : 0;
        }
    }

    function updateOperatorLockupUsage(OperatorApproval storage approval, uint256 oldLockup, uint256 newLockup)
        internal
    {
        if (newLockup > oldLockup) {
            uint256 lockupIncrease = newLockup - oldLockup;
            // If the increase exceeds the allowance, revert
            require(
                approval.lockupUsage + lockupIncrease <= approval.lockupAllowance,
                Errors.OperatorLockupAllowanceExceeded(approval.lockupAllowance, approval.lockupUsage + lockupIncrease)
            );
            approval.lockupUsage += lockupIncrease;
        } else if (oldLockup > newLockup) {
            uint256 lockupDecrease = oldLockup - newLockup;
            approval.lockupUsage = approval.lockupUsage > lockupDecrease ? approval.lockupUsage - lockupDecrease : 0;
        }
    }

    function updateOperatorAllowanceForOneTimePayment(OperatorApproval storage approval, uint256 oneTimePayment)
        internal
    {
        if (oneTimePayment == 0) return;

        // Reduce lockup usage
        approval.lockupUsage = approval.lockupUsage - oneTimePayment;

        // Reduce lockup allowance
        approval.lockupAllowance =
            oneTimePayment > approval.lockupAllowance ? 0 : approval.lockupAllowance - oneTimePayment;
    }

    /**
     * @notice Gets all rails where the given address is the payer for a specific token.
     * @param payer The address of the payer to get rails for.
     * @param token The token address to filter rails by.
     * @return Array of RailInfo structs containing rail IDs and termination status.
     */
    function getRailsForPayerAndToken(address payer, IERC20 token) external view returns (RailInfo[] memory) {
        return _getRailsForAddressAndToken(payer, token, true);
    }

    /**
     * @notice Gets all rails where the given address is the payee for a specific token.
     * @param payee The address of the payee to get rails for.
     * @param token The token address to filter rails by.
     * @return Array of RailInfo structs containing rail IDs and termination status.
     */
    function getRailsForPayeeAndToken(address payee, IERC20 token) external view returns (RailInfo[] memory) {
        return _getRailsForAddressAndToken(payee, token, false);
    }

    /**
     * @dev Internal function to get rails for either a payer or payee.
     * @param addr The address to get rails for (either payer or payee).
     * @param token The token address to filter rails by.
     * @param isPayer If true, search for rails where addr is the payer, otherwise search for rails where addr is the payee.
     * @return Array of RailInfo structs containing rail IDs and termination status.
     */
    function _getRailsForAddressAndToken(address addr, IERC20 token, bool isPayer)
        internal
        view
        returns (RailInfo[] memory)
    {
        // Get the appropriate list of rails based on whether we're looking for payer or payee
        uint256[] storage allRailIds = isPayer ? payerRails[token][addr] : payeeRails[token][addr];
        uint256 railsLength = allRailIds.length;

        RailInfo[] memory results = new RailInfo[](railsLength);
        uint256 resultCount = 0;

        for (uint256 i = 0; i < railsLength; i++) {
            uint256 railId = allRailIds[i];
            Rail storage rail = rails[railId];

            // Skip non-existent rails
            if (rail.from == address(0)) continue;

            // Add rail info to results
            results[resultCount] = RailInfo({railId: railId, isTerminated: rail.endEpoch > 0, endEpoch: rail.endEpoch});
            resultCount++;
        }

        // Truncate
        assembly ("memory-safe") {
            mstore(results, resultCount)
        }

        return results;
    }

    /// @notice Number of pending rate-change entries for a rail
    function getRateChangeQueueSize(uint256 railId) external view returns (uint256) {
        return rails[railId].rateChangeQueue.size();
    }

    /**
     * @notice Gets information about an account - when it would go into debt, total balance, available balance, and lockup rate.
     * @param token The token address to get account info for.
     * @param owner The address of the account owner.
     * @return fundedUntilEpoch The epoch at which the account would go into debt given current lockup rate and balance.
     * @return currentFunds The current funds in the account.
     * @return availableFunds The funds available after accounting for simulated lockup.
     * @return currentLockupRate The current lockup rate per epoch.
     */
    function getAccountInfoIfSettled(IERC20 token, address owner)
        external
        view
        returns (uint256 fundedUntilEpoch, uint256 currentFunds, uint256 availableFunds, uint256 currentLockupRate)
    {
        Account storage account = accounts[token][owner];

        currentFunds = account.funds;
        currentLockupRate = account.lockupRate;

        uint256 currentEpoch = block.number;

        fundedUntilEpoch = account.lockupRate == 0
            ? type(uint256).max
            : account.lockupLastSettledAt + (account.funds - account.lockupCurrent) / account.lockupRate;
        uint256 simulatedSettledAt = fundedUntilEpoch >= currentEpoch ? currentEpoch : fundedUntilEpoch;
        uint256 simulatedLockupCurrent =
            account.lockupCurrent + account.lockupRate * (simulatedSettledAt - account.lockupLastSettledAt);
        availableFunds = account.funds - simulatedLockupCurrent;

        return (fundedUntilEpoch, currentFunds, availableFunds, currentLockupRate);
    }

    /**
     * @notice Burn FIL to buy the network fees
     * @param token Which kind of fees to buy
     * @param recipient Receives the purchased fees
     * @param requested Exact amount of fees transferred
     */
    function burnFILForFees(IERC20 token, address recipient, uint256 requested) external payable nonReentrant {
        Account storage fees = accounts[token][address(this)];
        uint256 available = fees.funds;
        require(available >= requested, Errors.WithdrawAmountExceedsAccumulatedFees(token, available, requested));

        AuctionInfo storage auction = auctionInfo[token];
        uint256 auctionPrice = uint256(auction.startPrice).decay(block.timestamp - auction.startTime);
        require(msg.value >= auctionPrice, Errors.InsufficientNativeTokenForBurn(msg.value, auctionPrice));

        auctionPrice *= Dutch.RESET_FACTOR;
        if (auctionPrice > 0xffffffffffffffffffffff) {
            auctionPrice = 0xffffffffffffffffffffff;
        }
        auction.startPrice = uint88(auctionPrice);
        auction.startTime = uint168(block.timestamp);

<<<<<<< HEAD
        (bool success,) = BURN_ADDRESS.call{value: msg.value}("");
        require(success, Errors.NativeTransferFailed(BURN_ADDRESS, msg.value));
=======
        fees.funds = available - requested;

        burnViaPrecompile(msg.value);
>>>>>>> fb9a63cd

        {
            uint256 actual = transferOut(token, recipient, requested);
            // handle fee-on-transfer and hidden-denominator tokens
            fees.funds = available - actual;
        }
    }

    /**
     * @dev Burns FIL using the FVM precompile to call the burn actor (ID 99)
     * @param amount The amount of FIL to burn
     */
    function burnViaPrecompile(uint256 amount) private {
        // Using simpler encoding to reduce stack usage
        bytes memory empty = "";
        bytes memory data = abi.encode(
            uint64(0),     // method 0
            amount,        // value
            uint64(0),     // flags
            uint64(0),     // codec
            empty,         // params
            BURN_ACTOR_ID  // actor ID
        );

        (bool ok, bytes memory ret) = CALL_ACTOR_ID_PRECOMPILE.delegatecall(data);
        require(ok, "FVM burn failed");

        // Exit code must be present and zero
        require(ret.length >= 32, "FVM precompile invalid response");
        int256 code = abi.decode(ret, (int256));
        require(code == 0, Errors.NativeTransferFailed(BURN_ADDRESS, amount));
    }
}

function min(uint256 a, uint256 b) pure returns (uint256) {
    return a < b ? a : b;
}<|MERGE_RESOLUTION|>--- conflicted
+++ resolved
@@ -1805,14 +1805,7 @@
         auction.startPrice = uint88(auctionPrice);
         auction.startTime = uint168(block.timestamp);
 
-<<<<<<< HEAD
-        (bool success,) = BURN_ADDRESS.call{value: msg.value}("");
-        require(success, Errors.NativeTransferFailed(BURN_ADDRESS, msg.value));
-=======
-        fees.funds = available - requested;
-
         burnViaPrecompile(msg.value);
->>>>>>> fb9a63cd
 
         {
             uint256 actual = transferOut(token, recipient, requested);
@@ -1829,12 +1822,12 @@
         // Using simpler encoding to reduce stack usage
         bytes memory empty = "";
         bytes memory data = abi.encode(
-            uint64(0),     // method 0
-            amount,        // value
-            uint64(0),     // flags
-            uint64(0),     // codec
-            empty,         // params
-            BURN_ACTOR_ID  // actor ID
+            uint64(0), // method 0
+            amount, // value
+            uint64(0), // flags
+            uint64(0), // codec
+            empty, // params
+            BURN_ACTOR_ID // actor ID
         );
 
         (bool ok, bytes memory ret) = CALL_ACTOR_ID_PRECOMPILE.delegatecall(data);
