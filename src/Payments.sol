--- conflicted
+++ resolved
@@ -42,8 +42,6 @@
     uint256 public constant COMMISSION_MAX_BPS = 10000;
 
     uint256 public constant PAYMENT_FEE_BPS = 0; // zero till we decide to take a percentage of payment settlement instead of a flat fee
-
-    uint256 public constant NETWORK_FEE = 1300000 gwei; // equivalent to 130000 nFIL
 
     uint256 public constant NETWORK_FEE = 1300000 gwei; // equivalent to 130000 nFIL
 
@@ -917,24 +915,16 @@
         return settleRailInternal(railId, maxSettleEpoch, true);
     }
 
-<<<<<<< HEAD
-    function burn(uint256 _amount) internal {
-=======
     function burnAndRefundRest(uint256 _amount) internal {
->>>>>>> edade3d4
         require(msg.value >= _amount, "insufficient transfer of native token to burn");
         // f099 burn address
         (bool success,) = address(0xff00000000000000000000000000000000000063).call{value: _amount}("");
         require(success, "native token burn failed");
 
-<<<<<<< HEAD
-        // TODO(Kubuxu): maybe refund? but also re-entrancy
-=======
         if (msg.value > _amount) {
             (success,) = msg.sender.call{value: msg.value - _amount}("");
             require(success, "refund failed");
         }
->>>>>>> edade3d4
     }
 
     /// @notice Settles payments for a rail up to the specified epoch. Settlement may fail to reach the target epoch if either the client lacks the funds to pay up to the current epoch or the validator refuses to settle the entire requested range.
@@ -964,11 +954,7 @@
         )
     {
         if (NETWORK_FEE > 0) {
-<<<<<<< HEAD
-            burn(NETWORK_FEE);
-=======
             burnAndRefundRest(NETWORK_FEE);
->>>>>>> edade3d4
         }
         return settleRailInternal(railId, untilEpoch, false);
     }
