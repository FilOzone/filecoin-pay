// SPDX-License-Identifier: MIT
pragma solidity ^0.8.20;

import "@openzeppelin/contracts/token/ERC20/IERC20.sol";
import "@openzeppelin/contracts/token/ERC20/utils/SafeERC20.sol";
import "@openzeppelin/contracts/utils/ReentrancyGuard.sol";
import "@openzeppelin/contracts-upgradeable/proxy/utils/Initializable.sol";
import "@openzeppelin/contracts-upgradeable/proxy/utils/UUPSUpgradeable.sol";
import "@openzeppelin/contracts-upgradeable/access/OwnableUpgradeable.sol";
import "./RateChangeQueue.sol";
import "@openzeppelin/contracts/utils/Strings.sol";

interface IArbiter {
    struct ArbitrationResult {
        // The actual payment amount determined by the arbiter after arbitration of a rail during settlement
        uint256 modifiedAmount;
        // The epoch up to and including which settlement should occur.
        uint256 settleUpto;
        // A placeholder note for any additional information the arbiter wants to send to the caller of `settleRail`
        string note;
    }

    function arbitratePayment(
        uint256 railId,
        uint256 proposedAmount,
        // the epoch up to and including which the rail has already been settled
        uint256 fromEpoch,
        // the epoch up to and including which arbitration is requested; payment will be arbitrated for (toEpoch - fromEpoch) epochs
        uint256 toEpoch
    ) external returns (ArbitrationResult memory result);
}

// @title Payments contract.
contract Payments is
    Initializable,
    UUPSUpgradeable,
    OwnableUpgradeable,
    ReentrancyGuard
{
    using SafeERC20 for IERC20;
    using RateChangeQueue for RateChangeQueue.Queue;

    struct Account {
        uint256 funds;
        uint256 lockupCurrent;
        uint256 lockupRate;
        // epoch up to and including which lockup has been settled for the account
        uint256 lockupLastSettledAt;
    }

    struct Rail {
        address token;
        address from;
        address to;
        address operator;
        address arbiter;
        uint256 paymentRate;
        uint256 lockupPeriod;
        uint256 lockupFixed;
        // epoch up to and including which this rail has been settled
        uint256 settledUpTo;
        RateChangeQueue.Queue rateChangeQueue;
        uint256 endEpoch; // Final epoch up to which the rail can be settled (0 if not terminated)
    }

    struct OperatorApproval {
        bool isApproved;
        uint256 rateAllowance;
        uint256 lockupAllowance;
        uint256 rateUsage; // Track actual usage for rate
        uint256 lockupUsage; // Track actual usage for lockup
    }

    // Counter for generating unique rail IDs
    uint256 private _nextRailId;

    // token => owner => Account
    mapping(address => mapping(address => Account)) public accounts;

    // railId => Rail
    mapping(uint256 => Rail) internal rails;

    // Struct to hold rail data without the RateChangeQueue (for external returns)
    struct RailView {
        address token;
        address from;
        address to;
        address operator;
        address arbiter;
        uint256 paymentRate;
        uint256 lockupPeriod;
        uint256 lockupFixed;
        uint256 settledUpTo;
        uint256 endEpoch;
<<<<<<< HEAD
        uint256 rateChangeQueueLength;
=======
>>>>>>> 9fa14ca6
    }

    // token => client => operator => Approval
    mapping(address => mapping(address => mapping(address => OperatorApproval)))
        public operatorApprovals;

    /// @custom:oz-upgrades-unsafe-allow constructor
    constructor() {
        _disableInitializers();
    }

    function initialize() public initializer {
        __Ownable_init(msg.sender);
        __UUPSUpgradeable_init();
    }

    function _authorizeUpgrade(
        address newImplementation
    ) internal override onlyOwner {}

    modifier validateRailActive(uint256 railId) {
        require(
            rails[railId].from != address(0),
            "rail does not exist or is beyond it's last settlement after termination"
        );
        _;
    }

    modifier onlyRailClient(uint256 railId) {
        require(
            rails[railId].from == msg.sender,
            "only the rail client can perform this action"
        );
        _;
    }

    modifier onlyRailOperator(uint256 railId) {
        require(
            rails[railId].operator == msg.sender,
            "only the rail operator can perform this action"
        );
        _;
    }

    modifier onlyRailParticipant(uint256 railId) {
        require(
            rails[railId].from == msg.sender ||
                rails[railId].operator == msg.sender ||
                rails[railId].to == msg.sender,
            "failed to authorize: caller is not a rail participant"
        );
        _;
    }

    modifier validateRailNotTerminated(uint256 railId) {
        require(rails[railId].endEpoch == 0, "rail already terminated");
        _;
    }

    modifier validateRailTerminated(uint256 railId) {
        require(
            isRailTerminated(rails[railId]),
            "can only be used on terminated rails"
        );
        _;
    }

    modifier validateNonZeroAddress(address addr, string memory varName) {
        require(
            addr != address(0),
            string.concat(varName, " address cannot be zero")
        );
        _;
    }

    modifier settleAccountLockupBeforeAndAfter(
        address token,
        address owner,
        bool settleFull
    ) {
        Account storage payer = accounts[token][owner];

        // Before function execution
        performSettlementCheck(payer, settleFull, true);

        _;

        // After function execution
        performSettlementCheck(payer, settleFull, false);
    }

    modifier settleAccountLockupBeforeAndAfterForRail(
        uint256 railId,
        bool settleFull,
        uint256 oneTimePayment
    ) {
        Rail storage rail = rails[railId];
        require(rails[railId].from != address(0), "rail is inactive");

        Account storage payer = accounts[rail.token][rail.from];

        require(
            rail.lockupFixed >= oneTimePayment,
            "one time payment cannot be greater than rail lockupFixed"
        );

        // Before function execution
        performSettlementCheck(payer, settleFull, true);

        // ---- EXECUTE FUNCTION
        _;
        // ---- FUNCTION EXECUTION COMPLETE

        // After function execution
        performSettlementCheck(payer, settleFull, false);
    }

    function performSettlementCheck(
        Account storage payer,
        bool settleFull,
        bool isBefore
    ) internal {
        require(
            payer.funds >= payer.lockupCurrent,
            isBefore
                ? "invariant failure: insufficient funds to cover lockup before function execution"
                : "invariant failure: insufficient funds to cover lockup after function execution"
        );

        settleAccountLockup(payer);

        // Verify full settlement if required
        require(
            !settleFull || isAccountLockupFullySettled(payer),
            isBefore
                ? "account lockup not fully settled before function execution"
                : "account lockup not fully settled after function execution"
        );

        require(
            payer.funds >= payer.lockupCurrent,
            isBefore
                ? "invariant failure: insufficient funds to cover lockup before function execution"
                : "invariant failure: insufficient funds to cover lockup after function execution"
        );
    }

    /// @notice Gets the current state of the target rail or reverts if the rail isn't active.
    /// @param railId the ID of the rail.
    function getRail(
        uint256 railId
    ) external view validateRailActive(railId) returns (RailView memory) {
        Rail storage rail = rails[railId];
        return
            RailView({
                token: rail.token,
                from: rail.from,
                to: rail.to,
                operator: rail.operator,
                arbiter: rail.arbiter,
                paymentRate: rail.paymentRate,
                lockupPeriod: rail.lockupPeriod,
                lockupFixed: rail.lockupFixed,
                settledUpTo: rail.settledUpTo,
<<<<<<< HEAD
                endEpoch: rail.endEpoch,
                rateChangeQueueLength: rail.rateChangeQueue.size()
=======
                endEpoch: rail.endEpoch
>>>>>>> 9fa14ca6
            });
    }

    /// @notice Updates the approval status and allowances for an operator on behalf of the message sender.
    /// @param token The ERC20 token address for which the approval is being set.
    /// @param operator The address of the operator whose approval is being modified.
    /// @param approved Whether the operator is approved (true) or not (false) to create new rails>
    /// @param rateAllowance The maximum payment rate the operator can set across all rails created by the operator on behalf of the message sender. If this is less than the current payment rate, the operator will only be able to reduce rates until they fall below the target.
    /// @param lockupAllowance The maximum amount of funds the operator can lock up on behalf of the message sender towards future payments. If this exceeds the current total amount of funds locked towards future payments, the operator will only be able to reduce future lockup.
    function setOperatorApproval(
        address token,
        address operator,
        bool approved,
        uint256 rateAllowance,
        uint256 lockupAllowance
    )
        external
        validateNonZeroAddress(token, "token")
        validateNonZeroAddress(operator, "operator")
    {
        OperatorApproval storage approval = operatorApprovals[token][
            msg.sender
        ][operator];

        // Update approval status and allowances
        approval.isApproved = approved;
        approval.rateAllowance = rateAllowance;
        approval.lockupAllowance = lockupAllowance;
    }

    /// @notice Terminates a payment rail, preventing further payments after the rail's lockup period. After calling this method, the lockup period cannot be changed, and the rail's rate and fixed lockup may only be reduced.
    /// @param railId The ID of the rail to terminate.
    /// @custom:constraint Caller must be a rail client or operator.
    /// @custom:constraint Rail must be active and not already terminated.
    /// @custom:constraint If called by the client, the payer's account must be fully funded (lockup must be fully settled).
    /// @custom:constraint If called by the operator, the payer's account lockup settlement is not checked.
    function terminateRail(
        uint256 railId
    )
        external
        validateRailActive(railId)
        nonReentrant
        validateRailNotTerminated(railId)
        settleAccountLockupBeforeAndAfterForRail(railId, false, 0)
    {
        Rail storage rail = rails[railId];
        Account storage payer = accounts[rail.token][rail.from];

        // Only client with fully settled lockup or operator can terminate a rail
        require(
            (msg.sender == rail.from && isAccountLockupFullySettled(payer)) ||
                msg.sender == rail.operator,
            "caller is not authorized: must be operator or client with settled lockup"
        );

        rail.endEpoch = payer.lockupLastSettledAt + rail.lockupPeriod;

        // Remove the rail rate from account lockup rate but don't set rail rate to zero yet.
        // The rail rate will be used to settle the rail and so we can't zero it yet.
        // However, we remove the rail rate from the client lockup rate because we don't want to
        // lock funds for the rail beyond `rail.endEpoch` as we're exiting the rail
        // after that epoch.
        require(
            payer.lockupRate >= rail.paymentRate,
            "lockup rate inconsistency"
        );
        payer.lockupRate -= rail.paymentRate;

        // Reduce operator rate allowance
        OperatorApproval storage operatorApproval = operatorApprovals[
            rail.token
        ][rail.from][rail.operator];
        updateOperatorRateUsage(operatorApproval, rail.paymentRate, 0);
    }

    /// @notice Deposits tokens from the message sender's account into `to`'s account.
    /// @param token The ERC20 token address to deposit.
    /// @param to The address whose account will be credited.
    /// @param amount The amount of tokens to deposit.
    /// @custom:constraint The message sender must have approved this contract to spend the requested amount via the ERC-20 token (`token`).
    function deposit(
        address token,
        address to,
        uint256 amount
    )
        external
        nonReentrant
        validateNonZeroAddress(token, "token")
        validateNonZeroAddress(to, "to")
        settleAccountLockupBeforeAndAfter(token, to, false)
    {
        // Create account if it doesn't exist
        Account storage account = accounts[token][to];

        // Transfer tokens from sender to contract
        IERC20(token).safeTransferFrom(msg.sender, address(this), amount);

        // Update account balance
        account.funds += amount;
    }

    /// @notice Withdraws tokens from the caller's account to the caller's account, up to the amount of currently available tokens (the tokens not currently locked in rails).
    /// @param token The ERC20 token address to withdraw.
    /// @param amount The amount of tokens to withdraw.
    function withdraw(
        address token,
        uint256 amount
    )
        external
        nonReentrant
        validateNonZeroAddress(token, "token")
        settleAccountLockupBeforeAndAfter(token, msg.sender, true)
    {
        return withdrawToInternal(token, msg.sender, amount);
    }

    /// @notice Withdraws tokens (`token`) from the caller's account to `to`, up to the amount of currently available tokens (the tokens not currently locked in rails).
    /// @param token The ERC20 token address to withdraw.
    /// @param to The address to receive the withdrawn tokens.
    /// @param amount The amount of tokens to withdraw.
    function withdrawTo(
        address token,
        address to,
        uint256 amount
    )
        external
        nonReentrant
        validateNonZeroAddress(token, "token")
        validateNonZeroAddress(to, "to")
        settleAccountLockupBeforeAndAfter(token, msg.sender, true)
    {
        return withdrawToInternal(token, to, amount);
    }

    function withdrawToInternal(
        address token,
        address to,
        uint256 amount
    ) internal {
        Account storage account = accounts[token][msg.sender];
        uint256 available = account.funds - account.lockupCurrent;
        require(
            amount <= available,
            "insufficient unlocked funds for withdrawal"
        );
        account.funds -= amount;
        IERC20(token).safeTransfer(to, amount);
    }

    /// @notice Create a new rail from `from` to `to`, operated by the caller.
    /// @param token The ERC20 token address for payments on this rail.
    /// @param from The client address (payer) for this rail.
    /// @param to The recipient address for payments on this rail.
    /// @param arbiter Optional address of an arbiter contract (can be address(0) for no arbitration).
    /// @return The ID of the newly created rail.
    /// @custom:constraint Caller must be approved as an operator by the client (from address).
    function createRail(
        address token,
        address from,
        address to,
        address arbiter
    )
        external
        nonReentrant
        validateNonZeroAddress(token, "token")
        validateNonZeroAddress(from, "from")
        validateNonZeroAddress(to, "to")
        returns (uint256)
    {
        address operator = msg.sender;

        // Check if operator is approved - approval is required for rail creation
        OperatorApproval storage approval = operatorApprovals[token][from][
            operator
        ];
        require(approval.isApproved, "operator not approved");

        uint256 railId = _nextRailId++;

        Rail storage rail = rails[railId];
        rail.token = token;
        rail.from = from;
        rail.to = to;
        rail.operator = operator;
        rail.arbiter = arbiter;
        rail.settledUpTo = block.number;
        rail.endEpoch = 0;

        return railId;
    }

    /// @notice Modifies the fixed lockup and lockup period of a rail.
    /// - If the rail has already been terminated, the lockup period may not be altered and the fixed lockup may only be reduced.
    /// - If the rail is active, the lockup may only be modified if the payer's account is fully funded and the payer's account must have enough funds to cover the new lockup.
    /// @param railId The ID of the rail to modify.
    /// @param period The new lockup period (in epochs/blocks).
    /// @param lockupFixed The new fixed lockup amount.
    /// @custom:constraint Caller must be the rail operator.
    /// @custom:constraint Operator must have sufficient lockup allowance to cover any increases the lockup period or the fixed lockup.
    function modifyRailLockup(
        uint256 railId,
        uint256 period,
        uint256 lockupFixed
    )
        external
        validateRailActive(railId)
        onlyRailOperator(railId)
        nonReentrant
        settleAccountLockupBeforeAndAfterForRail(railId, false, 0)
    {
        Rail storage rail = rails[railId];
        bool isTerminated = isRailTerminated(rail);

        if (isTerminated) {
            modifyTerminatedRailLockup(rail, period, lockupFixed);
        } else {
            modifyNonTerminatedRailLockup(rail, period, lockupFixed);
        }
    }

    function modifyTerminatedRailLockup(
        Rail storage rail,
        uint256 period,
        uint256 lockupFixed
    ) internal {
        require(
            period == rail.lockupPeriod && lockupFixed <= rail.lockupFixed,
            "failed to modify terminated rail: cannot change period or increase fixed lockup"
        );

        Account storage payer = accounts[rail.token][rail.from];

        // Calculate the fixed lockup reduction - this is the only change allowed for terminated rails
        uint256 lockupReduction = rail.lockupFixed - lockupFixed;

        // Update payer's lockup - subtract the exact reduction amount
        require(
            payer.lockupCurrent >= lockupReduction,
            "payer's current lockup cannot be less than lockup reduction"
        );
        payer.lockupCurrent -= lockupReduction;

        // Reduce operator rate allowance
        OperatorApproval storage operatorApproval = operatorApprovals[
            rail.token
        ][rail.from][rail.operator];
        updateOperatorLockupUsage(
            operatorApproval,
            rail.lockupFixed,
            lockupFixed
        );

        rail.lockupFixed = lockupFixed;
    }

    function modifyNonTerminatedRailLockup(
        Rail storage rail,
        uint256 period,
        uint256 lockupFixed
    ) internal {
        Account storage payer = accounts[rail.token][rail.from];

        // Don't allow changing the lockup period or increasing the fixed lockup unless the payer's
        // account is fully settled.
        if (!isAccountLockupFullySettled(payer)) {
            require(
                period == rail.lockupPeriod,
                "cannot change the lockup period: insufficient funds to cover the current lockup"
            );
            require(
                lockupFixed <= rail.lockupFixed,
                "cannot increase the fixed lockup: insufficient funds to cover the current lockup"
            );
        }

        // Calculate current (old) lockup.
        uint256 oldLockup = rail.lockupFixed +
            (rail.paymentRate * rail.lockupPeriod);

        // Calculate new lockup amount with new parameters
        uint256 newLockup = lockupFixed + (rail.paymentRate * period);

        require(
            payer.lockupCurrent >= oldLockup,
            "payer's current lockup cannot be less than old lockup"
        );

        // We blindly update the payer's lockup. If they don't have enough funds to cover the new
        // amount, we'll revert in the post-condition.
        payer.lockupCurrent = payer.lockupCurrent - oldLockup + newLockup;

        OperatorApproval storage operatorApproval = operatorApprovals[
            rail.token
        ][rail.from][rail.operator];
        updateOperatorLockupUsage(operatorApproval, oldLockup, newLockup);

        // Update rail lockup parameters
        rail.lockupPeriod = period;
        rail.lockupFixed = lockupFixed;
    }

    /// @notice Modifies the payment rate and optionally makes a one-time payment.
    /// - If the rail has already been terminated, one-time payments can be made but the rate may not be increased (only decreased).
    /// - If the payer doesn't have enough funds in their account to settle the rail up to the current epoch, the rail's payment rate may not be changed at all (increased or decreased).
    /// - If the payer's account isn't fully funded, the rail's payment rate may not be increased but it may be decreased.
    /// - Regardless of the payer's account status, one-time payments will always go through provided that the rail has sufficient fixed lockup to cover the payment.
    /// @param railId The ID of the rail to modify.
    /// @param newRate The new payment rate (per epoch). This new rate applies starting the next epoch after the current one.
    /// @param oneTimePayment Optional one-time payment amount to transfer immediately, taken out of the rail's fixed lockup.
    /// @custom:constraint Caller must be the rail operator.
    /// @custom:constraint Operator must have sufficient rate and lockup allowances for any increases.
    function modifyRailPayment(
        uint256 railId,
        uint256 newRate,
        uint256 oneTimePayment
    )
        external
        nonReentrant
        validateRailActive(railId)
        onlyRailOperator(railId)
        settleAccountLockupBeforeAndAfterForRail(railId, false, oneTimePayment)
    {
        Rail storage rail = rails[railId];
        Account storage payer = accounts[rail.token][rail.from];
        Account storage payee = accounts[rail.token][rail.to];

        uint256 oldRate = rail.paymentRate;
        bool isTerminated = isRailTerminated(rail);

        // Validate rate changes based on rail state and account lockup
        if (isTerminated) {
            if (block.number >= maxSettlementEpochForTerminatedRail(rail)) {
                return
                    modifyPaymentForTerminatedRailBeyondLastEpoch(
                        rail,
                        newRate,
                        oneTimePayment
                    );
            }

            require(
                newRate == oldRate,
                "failed to modify rail: cannot change rate on terminated rail"
            );
        } else {
            require(
                isAccountLockupFullySettled(payer) || newRate == oldRate,
                "account lockup not fully settled; cannot change rate"
            );
        }

        // --- Settlement Prior to Rate Change ---
        handleRateChangeSettlement(railId, rail, oldRate, newRate);

        // Calculate the effective lockup period
        uint256 effectiveLockupPeriod;
        if (isTerminated) {
            effectiveLockupPeriod = remainingEpochsForTerminatedRail(rail);
        } else {
            effectiveLockupPeriod = isAccountLockupFullySettled(payer)
                ? rail.lockupPeriod - (block.number - payer.lockupLastSettledAt)
                : 0;
        }

        // Verify one-time payment doesn't exceed fixed lockup
        require(
            rail.lockupFixed >= oneTimePayment,
            "one time payment cannot be greater than rail lockupFixed"
        );

        // Update the rail fixed lockup and payment rate
        rail.lockupFixed = rail.lockupFixed - oneTimePayment;
        rail.paymentRate = newRate;

        OperatorApproval storage operatorApproval = operatorApprovals[
            rail.token
        ][rail.from][rail.operator];

        // Update payer's lockup rate - only if the rail is not terminated
        // for terminated rails, the payer's lockup rate is already updated during rail termination
        if (!isTerminated) {
            require(
                payer.lockupRate >= oldRate,
                "payer lockup rate cannot be less than old rate"
            );
            payer.lockupRate = payer.lockupRate - oldRate + newRate;
            updateOperatorRateUsage(operatorApproval, oldRate, newRate);
        }

        // Update payer's current lockup with effective lockup period calculation
        // Remove old rate lockup for the effective period, add new rate lockup for the same period
        payer.lockupCurrent =
            payer.lockupCurrent -
            (oldRate * effectiveLockupPeriod) +
            (newRate * effectiveLockupPeriod) -
            oneTimePayment;

        updateOperatorLockupUsage(
            operatorApproval,
            oldRate * effectiveLockupPeriod,
            newRate * effectiveLockupPeriod
        );

        // Update operator allowance for one-time payment
        updateOperatorAllowanceForOneTimePayment(
            operatorApproval,
            oneTimePayment
        );

        // --- Process the One-Time Payment ---
        processOneTimePayment(payer, payee, oneTimePayment);
    }

    function modifyPaymentForTerminatedRailBeyondLastEpoch(
        Rail storage rail,
        uint256 newRate,
        uint256 oneTimePayment
    ) internal {
        uint256 endEpoch = maxSettlementEpochForTerminatedRail(rail);
        require(
            newRate == 0 && oneTimePayment == 0,
            "for terminated rails beyond last settlement epoch, both new rate and one-time payment must be 0"
        );

        // Check if we need to record the current rate in the queue (should only do this once for the last epoch)
        if (
            rail.rateChangeQueue.isEmpty() ||
            rail.rateChangeQueue.peekTail().untilEpoch < endEpoch
        ) {
            // Queue the current rate up to the max settlement epoch
            rail.rateChangeQueue.enqueue(rail.paymentRate, endEpoch);
        }

        // Set payment rate to 0 as the rail is past its last settlement epoch
        rail.paymentRate = 0;
    }

    function handleRateChangeSettlement(
        uint256 railId,
        Rail storage rail,
        uint256 oldRate,
        uint256 newRate
    ) internal {
        // If rate hasn't changed, nothing to do
        if (newRate == oldRate) {
            return;
        }

        // No need to settle the rail or enqueue the rate change if the rail has already been settled upto
        // the current epoch
        if (rail.settledUpTo == block.number) {
            return;
        }

        // If there is no arbiter, settle the rail immediately
        if (rail.arbiter == address(0)) {
            (, uint256 settledUpto, ) = settleRail(railId, block.number);
            require(
                settledUpto == block.number,
                "failed to settle rail up to current epoch"
            );
            return;
        }

        // For arbitrated rails with rate change, handle queue
        // Only queue the previous rate once per epoch
        if (
            rail.rateChangeQueue.isEmpty() ||
            rail.rateChangeQueue.peekTail().untilEpoch != block.number
        ) {
            // For arbitrated rails, we need to enqueue the old rate.
            // This ensures that the old rate is applied up to and including the current block.
            // The new rate will be applicable starting from the next block.
            rail.rateChangeQueue.enqueue(oldRate, block.number);
        }
    }

    function processOneTimePayment(
        Account storage payer,
        Account storage payee,
        uint256 oneTimePayment
    ) internal {
        if (oneTimePayment > 0) {
            require(
                payer.funds >= oneTimePayment,
                "insufficient funds for one-time payment"
            );
            payer.funds -= oneTimePayment;
            payee.funds += oneTimePayment;
        }
    }

    /// @notice Settles payments for a terminated rail without arbitration. This may only be called by the payee and after the terminated rail's max settlement epoch has passed. It's an escape-hatch to unblock payments in an otherwise stuck rail (e.g., due to a buggy arbiter contract) and it always pays in full.
    /// @param railId The ID of the rail to settle.
    /// @return totalSettledAmount The total amount settled and transferred.
    /// @return finalSettledEpoch The epoch up to which settlement was actually completed.
    /// @return note Additional information about the settlement.
    function settleTerminatedRailWithoutArbitration(
        uint256 railId
    )
        external
        nonReentrant
        validateRailActive(railId)
        validateRailTerminated(railId)
        onlyRailClient(railId)
        settleAccountLockupBeforeAndAfterForRail(railId, false, 0)
        returns (
            uint256 totalSettledAmount,
            uint256 finalSettledEpoch,
            string memory note
        )
    {
        // Verify the current epoch is greater than the max settlement epoch
        uint256 maxSettleEpoch = maxSettlementEpochForTerminatedRail(
            rails[railId]
        );
        require(
            block.number > maxSettleEpoch,
            "terminated rail can only be settled without arbitration after max settlement epoch"
        );

        return settleRailInternal(railId, maxSettleEpoch, true);
    }

    /// @notice Settles payments for a rail up to the specified epoch. Settlement may fail to reach the target epoch if either the client lacks the funds to pay up to the current epoch or the arbiter refuses to settle the entire requested range.
    /// @param railId The ID of the rail to settle.
    /// @param untilEpoch The epoch up to which to settle (must not exceed current block number).
    /// @return totalSettledAmount The total amount settled and transferred.
    /// @return finalSettledEpoch The epoch up to which settlement was actually completed.
    /// @return note Additional information about the settlement (especially from arbitration).
    function settleRail(
        uint256 railId,
        uint256 untilEpoch
    )
        public
        nonReentrant
        validateRailActive(railId)
        settleAccountLockupBeforeAndAfterForRail(railId, false, 0)
        returns (
            uint256 totalSettledAmount,
            uint256 finalSettledEpoch,
            string memory note
        )
    {
        return settleRailInternal(railId, untilEpoch, false);
    }

    function settleRailInternal(
        uint256 railId,
        uint256 untilEpoch,
        bool skipArbitration
    )
        internal
        returns (
            uint256 totalSettledAmount,
            uint256 finalSettledEpoch,
            string memory note
        )
    {
        require(
            untilEpoch <= block.number,
            "failed to settle: cannot settle future epochs"
        );

        Rail storage rail = rails[railId];
        Account storage payer = accounts[rail.token][rail.from];

        // Handle terminated and fully settled rails that are still not finalised
        if (
            isRailTerminated(rail) &&
            rail.settledUpTo >= maxSettlementEpochForTerminatedRail(rail)
        ) {
            finalizeTerminatedRail(rail, payer);
            return (0, rail.settledUpTo, "rail fully settled and finalized");
        }

        // Calculate the maximum settlement epoch based on account lockup
        uint256 maxSettlementEpoch;
        if (!isRailTerminated(rail)) {
            maxSettlementEpoch = min(untilEpoch, payer.lockupLastSettledAt);
        } else {
            maxSettlementEpoch = min(
                untilEpoch,
                maxSettlementEpochForTerminatedRail(rail)
            );
        }

        uint256 startEpoch = rail.settledUpTo;
        // Nothing to settle (already settled or zero-duration)
        if (startEpoch >= maxSettlementEpoch) {
            return (
                0,
                startEpoch,
                string.concat(
                    "already settled up to epoch ",
                    Strings.toString(maxSettlementEpoch)
                )
            );
        }

        // For zero rate rails with empty queue, just advance the settlement epoch
        // without transferring funds
        uint256 currentRate = rail.paymentRate;
        if (currentRate == 0 && rail.rateChangeQueue.isEmpty()) {
            rail.settledUpTo = maxSettlementEpoch;

            return
                checkAndFinalizeTerminatedRail(
                    rail,
                    payer,
                    0,
                    maxSettlementEpoch,
                    "zero rate payment rail",
                    "zero rate terminated rail fully settled and finalized"
                );
        }

        // Process settlement depending on whether rate changes exist
        if (rail.rateChangeQueue.isEmpty()) {
            (uint256 amount, string memory segmentNote) = _settleSegment(
                railId,
                startEpoch,
                maxSettlementEpoch,
                currentRate,
                skipArbitration
            );

            require(rail.settledUpTo > startEpoch, "No progress in settlement");

            return
                checkAndFinalizeTerminatedRail(
                    rail,
                    payer,
                    amount,
                    rail.settledUpTo,
                    segmentNote,
                    string.concat(
                        segmentNote,
                        "terminated rail fully settled and finalized."
                    )
                );
        } else {
            (
                uint256 settledAmount,
                string memory settledNote
            ) = _settleWithRateChanges(
                    railId,
                    currentRate,
                    startEpoch,
                    maxSettlementEpoch,
                    skipArbitration
                );

            return
                checkAndFinalizeTerminatedRail(
                    rail,
                    payer,
                    settledAmount,
                    rail.settledUpTo,
                    settledNote,
                    string.concat(
                        settledNote,
                        "terminated rail fully settled and finalized."
                    )
                );
        }
    }

    // Helper function to check and finalize a terminated rail if needed
    function checkAndFinalizeTerminatedRail(
        Rail storage rail,
        Account storage payer,
        uint256 amount,
        uint256 finalEpoch,
        string memory regularNote,
        string memory finalizedNote
    ) internal returns (uint256, uint256, string memory) {
        // Check if rail is a terminated rail that's now fully settled
        if (
            isRailTerminated(rail) &&
            rail.settledUpTo >= maxSettlementEpochForTerminatedRail(rail)
        ) {
            finalizeTerminatedRail(rail, payer);
            return (amount, finalEpoch, finalizedNote);
        }

        return (amount, finalEpoch, regularNote);
    }

    function finalizeTerminatedRail(
        Rail storage rail,
        Account storage payer
    ) internal {
        // Reduce the lockup by the fixed amount
        require(
            payer.lockupCurrent >= rail.lockupFixed,
            "lockup inconsistency during rail finalization"
        );
        payer.lockupCurrent -= rail.lockupFixed;

        // Get operator approval for finalization update
        OperatorApproval storage operatorApproval = operatorApprovals[
            rail.token
        ][rail.from][rail.operator];

        updateOperatorLockupUsage(operatorApproval, rail.lockupFixed, 0);

        // Zero out the rail to mark it as inactive
        _zeroOutRail(rail);
    }

    function _settleWithRateChanges(
        uint256 railId,
        uint256 currentRate,
        uint256 startEpoch,
        uint256 targetEpoch,
        bool skipArbitration
    ) internal returns (uint256 totalSettled, string memory note) {
        Rail storage rail = rails[railId];
        RateChangeQueue.Queue storage rateQueue = rail.rateChangeQueue;

        totalSettled = 0;
        uint256 processedEpoch = startEpoch;
        note = "";

        // Process each segment until we reach the target epoch or hit an early exit condition
        while (processedEpoch < targetEpoch) {
            // Default boundary is the target we want to reach
            uint256 segmentEndBoundary = targetEpoch;
            uint256 segmentRate;

            // If we have rate changes in the queue, use the rate from the next change
            if (!rateQueue.isEmpty()) {
                RateChangeQueue.RateChange memory nextRateChange = rateQueue
                    .peek();

                // Validate rate change queue consistency
                require(
                    nextRateChange.untilEpoch >= processedEpoch,
                    "rate queue is in an invalid state"
                );

                // Boundary is the minimum of our target or the next rate change epoch
                segmentEndBoundary = min(
                    targetEpoch,
                    nextRateChange.untilEpoch
                );
                segmentRate = nextRateChange.rate;
            } else {
                // If queue is empty, use the current rail rate
                segmentRate = currentRate;

                // if current rate is zero, there's nothing left to do and we've finished settlement
                if (segmentRate == 0) {
                    rail.settledUpTo = targetEpoch;
                    return (totalSettled, "Zero rate payment rail");
                }
            }

            // Settle the current segment with potentially arbitrated outcomes
            (
                uint256 segmentAmount,
                string memory arbitrationNote
            ) = _settleSegment(
                    railId,
                    processedEpoch,
                    segmentEndBoundary,
                    segmentRate,
                    skipArbitration
                );

            // If arbiter returned no progress, exit early without updating state
            if (rail.settledUpTo <= processedEpoch) {
                return (totalSettled, arbitrationNote);
            }

            // Add the settled amount to our running total
            totalSettled += segmentAmount;

            // If arbiter partially settled the segment, exit early
            if (rail.settledUpTo < segmentEndBoundary) {
                return (totalSettled, arbitrationNote);
            }

            // Successfully settled full segment, update tracking values
            processedEpoch = rail.settledUpTo;
            note = arbitrationNote;

            // Remove the processed rate change from the queue
            if (!rateQueue.isEmpty()) {
                rateQueue.dequeue();
            }
        }

        // We've successfully settled up to the target epoch
        return (totalSettled, note);
    }

    function _settleSegment(
        uint256 railId,
        uint256 epochStart,
        uint256 epochEnd,
        uint256 rate,
        bool skipArbitration
    ) internal returns (uint256 settledAmount, string memory note) {
        Rail storage rail = rails[railId];
        Account storage payer = accounts[rail.token][rail.from];
        Account storage payee = accounts[rail.token][rail.to];

        // Calculate the default settlement values (without arbitration)
        uint256 duration = epochEnd - epochStart;
        settledAmount = rate * duration;
        uint256 settledUntilEpoch = epochEnd;
        note = "";

        // If this rail has an arbiter and we're not skipping arbitration, let it decide on the final settlement amount
        if (rail.arbiter != address(0) && !skipArbitration) {
            IArbiter arbiter = IArbiter(rail.arbiter);
            IArbiter.ArbitrationResult memory result = arbiter.arbitratePayment(
                railId,
                settledAmount,
                epochStart,
                epochEnd
            );

            // Ensure arbiter doesn't settle beyond our segment's end boundary
            require(
                result.settleUpto <= epochEnd,
                "arbiter settled beyond segment end"
            );
            require(
                result.settleUpto >= epochStart,
                "arbiter settled before segment start"
            );

            settledUntilEpoch = result.settleUpto;
            settledAmount = result.modifiedAmount;
            note = result.note;

            // Ensure arbiter doesn't allow more payment than the maximum possible
            // for the epochs they're confirming
            uint256 maxAllowedAmount = rate * (settledUntilEpoch - epochStart);
            require(
                result.modifiedAmount <= maxAllowedAmount,
                "arbiter modified amount exceeds maximum for settled duration"
            );
        }

        // Verify payer has sufficient funds for the settlement
        require(
            payer.funds >= settledAmount,
            "failed to settle: insufficient funds to cover settlement"
        );

        // Verify payer has sufficient lockup for the settlement
        require(
            payer.lockupCurrent >= settledAmount,
            "failed to settle: insufficient lockup to cover settlement"
        );

        // Transfer funds from payer to payee
        payer.funds -= settledAmount;
        payee.funds += settledAmount;

        // Reduce the lockup by the settled amount
        payer.lockupCurrent -= settledAmount;

        // Update the rail's settled epoch
        rail.settledUpTo = settledUntilEpoch;

        // Invariant check: lockup should never exceed funds
        require(
            payer.lockupCurrent <= payer.funds,
            "failed to settle: invariant violation: insufficient funds to cover lockup after settlement"
        );

        return (settledAmount, note);
    }

    function isAccountLockupFullySettled(
        Account storage account
    ) internal view returns (bool) {
        return account.lockupLastSettledAt == block.number;
    }

    // attempts to settle account lockup up to and including the current epoch
    // returns the actual epoch upto and including which the lockup was settled
    function settleAccountLockup(
        Account storage account
    ) internal returns (uint256) {
        uint256 currentEpoch = block.number;
        uint256 elapsedTime = currentEpoch - account.lockupLastSettledAt;

        if (elapsedTime <= 0) {
            return account.lockupLastSettledAt;
        }

        if (account.lockupRate == 0) {
            account.lockupLastSettledAt = currentEpoch;
            return currentEpoch;
        }

        uint256 additionalLockup = account.lockupRate * elapsedTime;

        // we have sufficient funds to cover account lockup upto and including the current epoch
        if (account.funds >= account.lockupCurrent + additionalLockup) {
            account.lockupCurrent += additionalLockup;
            account.lockupLastSettledAt = currentEpoch;
            return currentEpoch;
        }

        require(
            account.funds >= account.lockupCurrent,
            "failed to settle: invariant violation: insufficient funds to cover lockup"
        );
        // If insufficient, calculate the fractional epoch where funds became insufficient
        uint256 availableFunds = account.funds - account.lockupCurrent;

        if (availableFunds == 0) {
            return account.lockupLastSettledAt;
        }

        // Round down to the nearest whole epoch
        uint256 fractionalEpochs = availableFunds / account.lockupRate;

        // Apply lockup up to this point
        account.lockupCurrent += account.lockupRate * fractionalEpochs;
        account.lockupLastSettledAt =
            account.lockupLastSettledAt +
            fractionalEpochs;
        return account.lockupLastSettledAt;
    }

    function remainingEpochsForTerminatedRail(
        Rail storage rail
    ) internal view returns (uint256) {
        require(isRailTerminated(rail), "rail is not terminated");

        // If current block beyond end epoch, return 0
        if (block.number > rail.endEpoch) {
            return 0;
        }

        // Return the number of epochs (blocks) remaining until end epoch
        return rail.endEpoch - block.number;
    }

    function isRailTerminated(Rail storage rail) internal view returns (bool) {
        require(
            rail.from != address(0),
            "failed to check: rail does not exist"
        );
        return rail.endEpoch > 0;
    }

    // Get the final settlement epoch for a terminated rail
    function maxSettlementEpochForTerminatedRail(
        Rail storage rail
    ) internal view returns (uint256) {
        require(isRailTerminated(rail), "rail is not terminated");
        return rail.endEpoch;
    }

    function _zeroOutRail(Rail storage rail) internal {
        // Check if queue is empty before clearing
        require(
            rail.rateChangeQueue.isEmpty(),
            "rate change queue must be empty post full settlement"
        );

        // Clear the rate change queue
        rail.rateChangeQueue.clear();

        rail.token = address(0);
        rail.from = address(0); // This now marks the rail as inactive
        rail.to = address(0);
        rail.operator = address(0);
        rail.arbiter = address(0);
        rail.paymentRate = 0;
        rail.lockupFixed = 0;
        rail.lockupPeriod = 0;
        rail.settledUpTo = 0;
        rail.endEpoch = 0;
    }

    function updateOperatorRateUsage(
        OperatorApproval storage approval,
        uint256 oldRate,
        uint256 newRate
    ) internal {
        if (newRate > oldRate) {
            uint256 rateIncrease = newRate - oldRate;
            require(
                approval.rateUsage + rateIncrease <= approval.rateAllowance,
                "operation exceeds operator rate allowance"
            );
            approval.rateUsage += rateIncrease;
        } else if (oldRate > newRate) {
            uint256 rateDecrease = oldRate - newRate;
            approval.rateUsage = approval.rateUsage > rateDecrease
                ? approval.rateUsage - rateDecrease
                : 0;
        }
    }

    function updateOperatorLockupUsage(
        OperatorApproval storage approval,
        uint256 oldLockup,
        uint256 newLockup
    ) internal {
        if (newLockup > oldLockup) {
            uint256 lockupIncrease = newLockup - oldLockup;
            require(
                approval.lockupUsage + lockupIncrease <=
                    approval.lockupAllowance,
                "operation exceeds operator lockup allowance"
            );
            approval.lockupUsage += lockupIncrease;
        } else if (oldLockup > newLockup) {
            uint256 lockupDecrease = oldLockup - newLockup;
            approval.lockupUsage = approval.lockupUsage > lockupDecrease
                ? approval.lockupUsage - lockupDecrease
                : 0;
        }
    }

    function updateOperatorAllowanceForOneTimePayment(
        OperatorApproval storage approval,
        uint256 oneTimePayment
    ) internal {
        if (oneTimePayment == 0) return;

        // Reduce lockup usage
<<<<<<< HEAD
        approval.lockupUsage = approval.lockupUsage > oneTimePayment
            ? approval.lockupUsage - oneTimePayment
            : 0;
=======
        approval.lockupUsage = approval.lockupUsage - oneTimePayment;
>>>>>>> 9fa14ca6

        // Reduce lockup allowance
        approval.lockupAllowance = oneTimePayment > approval.lockupAllowance
            ? 0
            : approval.lockupAllowance - oneTimePayment;
    }
}

function min(uint256 a, uint256 b) pure returns (uint256) {
    return a < b ? a : b;
}<|MERGE_RESOLUTION|>--- conflicted
+++ resolved
@@ -92,10 +92,7 @@
         uint256 lockupFixed;
         uint256 settledUpTo;
         uint256 endEpoch;
-<<<<<<< HEAD
         uint256 rateChangeQueueLength;
-=======
->>>>>>> 9fa14ca6
     }
 
     // token => client => operator => Approval
@@ -260,12 +257,8 @@
                 lockupPeriod: rail.lockupPeriod,
                 lockupFixed: rail.lockupFixed,
                 settledUpTo: rail.settledUpTo,
-<<<<<<< HEAD
                 endEpoch: rail.endEpoch,
                 rateChangeQueueLength: rail.rateChangeQueue.size()
-=======
-                endEpoch: rail.endEpoch
->>>>>>> 9fa14ca6
             });
     }
 
@@ -1299,13 +1292,7 @@
         if (oneTimePayment == 0) return;
 
         // Reduce lockup usage
-<<<<<<< HEAD
-        approval.lockupUsage = approval.lockupUsage > oneTimePayment
-            ? approval.lockupUsage - oneTimePayment
-            : 0;
-=======
         approval.lockupUsage = approval.lockupUsage - oneTimePayment;
->>>>>>> 9fa14ca6
 
         // Reduce lockup allowance
         approval.lockupAllowance = oneTimePayment > approval.lockupAllowance
